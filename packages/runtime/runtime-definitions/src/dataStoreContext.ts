--- conflicted
+++ resolved
@@ -56,26 +56,11 @@
     Manual,
 }
 
-<<<<<<< HEAD
 export interface IContainerRuntimeBaseEvents {
     batchBegin: [op: ISequencedDocumentMessage];
     op: [op: ISequencedDocumentMessage];
     batchEnd: [error: any, op: ISequencedDocumentMessage];
     signal: [message: IInboundSignalMessage, local: boolean];
-    /**
-     * @deprecated 0.38 The leader property and events will be removed in an upcoming release.
-     */
-    leader: [];
-    /**
-     * @deprecated 0.38 The leader property and events will be removed in an upcoming release.
-     */
-    notleader: [];
-=======
-export interface IContainerRuntimeBaseEvents extends IEvent{
-    (event: "batchBegin" | "op", listener: (op: ISequencedDocumentMessage) => void);
-    (event: "batchEnd", listener: (error: any, op: ISequencedDocumentMessage) => void);
-    (event: "signal", listener: (message: IInboundSignalMessage, local: boolean) => void);
->>>>>>> 9664fec4
 }
 
 /**
@@ -241,23 +226,9 @@
     getInitialGCSummaryDetailsFn: () => Promise<IGarbageCollectionSummaryDetails>,
 ) => ISummarizerNodeWithGC;
 
-<<<<<<< HEAD
 export interface IFluidDataStoreContextEvents {
-    /**
-     * @deprecated 0.38 The leader property and events will be removed in an upcoming release.
-     */
-    leader: [];
-    /**
-     * @deprecated 0.38 The leader property and events will be removed in an upcoming release.
-     */
-    notleader: [];
     attaching: [];
     attached: [];
-=======
-export interface IFluidDataStoreContextEvents extends IEvent {
-    // eslint-disable-next-line @typescript-eslint/unified-signatures
-    (event: "attaching" | "attached", listener: () => void);
->>>>>>> 9664fec4
 }
 
 /**
