{
  "name": "@microsoft/fluid-test-runtime-utils",
  "version": "0.16.0",
  "description": "Distributed map",
  "repository": "microsoft/FluidFramework",
  "license": "MIT",
  "author": "Microsoft",
  "sideEffects": "false",
  "main": "dist/index.js",
  "module": "dist/index.js",
  "types": "dist/index.d.ts",
  "scripts": {
    "build": "concurrently npm:build:compile npm:lint",
    "build:compile": "npm run tsc",
    "build:full": "npm run build",
    "build:full:compile": "npm run build:compile",
    "clean": "rimraf dist *.tsbuildinfo *.build.log",
    "eslint": "eslint --ext=ts,tsx --format stylish src",
    "eslint:fix": "eslint --ext=ts,tsx --format stylish src --fix",
    "lint": "npm run eslint",
    "lint:fix": "npm run eslint:fix",
    "tsc": "tsc"
  },
  "dependencies": {
    "@microsoft/fluid-common-definitions": "^0.13.0",
    "@microsoft/fluid-common-utils": "^0.14.0",
<<<<<<< HEAD
    "@microsoft/fluid-component-core-interfaces": "^0.16.0",
    "@microsoft/fluid-container-definitions": "^0.16.0",
    "@microsoft/fluid-driver-definitions": "^0.16.0",
    "@microsoft/fluid-gitresources": "^0.1004.0-0",
    "@microsoft/fluid-protocol-definitions": "^0.1004.0-0",
    "@microsoft/fluid-runtime-definitions": "^0.16.0",
    "@microsoft/fluid-runtime-utils": "^0.16.0",
    "@microsoft/fluid-server-services-client": "^0.1004.0-0",
=======
    "@microsoft/fluid-component-core-interfaces": "^0.15.0",
    "@microsoft/fluid-container-definitions": "^0.15.0",
    "@microsoft/fluid-driver-definitions": "^0.15.0",
    "@microsoft/fluid-driver-utils": "^0.15.0",
    "@microsoft/fluid-gitresources": "^0.1003.0",
    "@microsoft/fluid-protocol-definitions": "^0.1003.0",
    "@microsoft/fluid-runtime-definitions": "^0.15.0",
    "@microsoft/fluid-runtime-utils": "^0.15.0",
    "@microsoft/fluid-server-services-client": "^0.1003.0",
>>>>>>> 7ef17e01
    "axios": "^0.18.0",
    "jsonwebtoken": "^8.4.0",
    "uuid": "^3.3.2"
  },
  "devDependencies": {
    "@microsoft/eslint-config-fluid": "^0.15.0",
    "@microsoft/fluid-build-common": "^0.14.0",
    "@types/node": "^10.14.6",
    "@types/uuid": "^3.4.4",
    "@typescript-eslint/eslint-plugin": "~2.17.0",
    "@typescript-eslint/parser": "~2.17.0",
    "concurrently": "^4.1.0",
    "copyfiles": "^2.1.0",
    "eslint": "~6.8.0",
    "eslint-plugin-eslint-comments": "~3.1.2",
    "eslint-plugin-import": "2.20.0",
    "eslint-plugin-no-null": "~1.0.2",
    "eslint-plugin-optimize-regex": "~1.1.7",
    "eslint-plugin-prefer-arrow": "~1.1.7",
    "eslint-plugin-react": "~7.18.0",
    "eslint-plugin-unicorn": "~15.0.1",
    "rimraf": "^2.6.2",
    "typescript": "~3.7.4"
  }
}<|MERGE_RESOLUTION|>--- conflicted
+++ resolved
@@ -24,26 +24,15 @@
   "dependencies": {
     "@microsoft/fluid-common-definitions": "^0.13.0",
     "@microsoft/fluid-common-utils": "^0.14.0",
-<<<<<<< HEAD
     "@microsoft/fluid-component-core-interfaces": "^0.16.0",
     "@microsoft/fluid-container-definitions": "^0.16.0",
     "@microsoft/fluid-driver-definitions": "^0.16.0",
+    "@microsoft/fluid-driver-utils": "^0.16.0",
     "@microsoft/fluid-gitresources": "^0.1004.0-0",
     "@microsoft/fluid-protocol-definitions": "^0.1004.0-0",
     "@microsoft/fluid-runtime-definitions": "^0.16.0",
     "@microsoft/fluid-runtime-utils": "^0.16.0",
     "@microsoft/fluid-server-services-client": "^0.1004.0-0",
-=======
-    "@microsoft/fluid-component-core-interfaces": "^0.15.0",
-    "@microsoft/fluid-container-definitions": "^0.15.0",
-    "@microsoft/fluid-driver-definitions": "^0.15.0",
-    "@microsoft/fluid-driver-utils": "^0.15.0",
-    "@microsoft/fluid-gitresources": "^0.1003.0",
-    "@microsoft/fluid-protocol-definitions": "^0.1003.0",
-    "@microsoft/fluid-runtime-definitions": "^0.15.0",
-    "@microsoft/fluid-runtime-utils": "^0.15.0",
-    "@microsoft/fluid-server-services-client": "^0.1003.0",
->>>>>>> 7ef17e01
     "axios": "^0.18.0",
     "jsonwebtoken": "^8.4.0",
     "uuid": "^3.3.2"
