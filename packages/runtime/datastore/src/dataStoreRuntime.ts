/*!
 * Copyright (c) Microsoft Corporation. All rights reserved.
 * Licensed under the MIT License.
 */

import { ITelemetryLogger } from "@fluidframework/common-definitions";
import {
    IFluidHandle,
    IFluidHandleContext,
    IRequest,
    IResponse,
} from "@fluidframework/core-interfaces";
import {
    IAudience,
    IDeltaManager,
    ContainerWarning,
    ILoader,
    BindState,
    AttachState,
} from "@fluidframework/container-definitions";
import {
    assert,
    Deferred,
    TypedEventEmitter,
    unreachableCase,
} from "@fluidframework/common-utils";
import {
    ChildLogger,
    raiseConnectedEvent,
} from "@fluidframework/telemetry-utils";
import { buildSnapshotTree, readAndParseFromBlobs } from "@fluidframework/driver-utils";
import {
    IClientDetails,
    IDocumentMessage,
    IQuorum,
    ISequencedDocumentMessage,
    ITreeEntry,
    SummaryType,
    ISummaryBlob,
    ISummaryTree,
} from "@fluidframework/protocol-definitions";
import {
    IAttachMessage,
    IFluidDataStoreContext,
    IFluidDataStoreChannel,
    IEnvelope,
    IInboundSignalMessage,
    ISummaryTreeWithStats,
    CreateSummarizerNodeSource,
} from "@fluidframework/runtime-definitions";
import {
    convertSnapshotTreeToSummaryTree,
    generateHandleContextPath,
    RequestParser,
    SummaryTreeBuilder,
    FluidSerializer,
    convertSummaryTreeToITree,
} from "@fluidframework/runtime-utils";
import {
    IChannel,
    IFluidDataStoreRuntime,
    IFluidDataStoreRuntimeEvents,
    IChannelFactory,
    IChannelAttributes,
} from "@fluidframework/datastore-definitions";
import { v4 as uuid } from "uuid";
import { IChannelContext, snapshotChannel } from "./channelContext";
import { LocalChannelContext } from "./localChannelContext";
import { RemoteChannelContext } from "./remoteChannelContext";

export enum DataStoreMessageType {
    // Creates a new channel
    Attach = "attach",
    ChannelOp = "op",
}

export interface ISharedObjectRegistry {
    // TODO consider making this async. A consequence is that either the creation of a distributed data type
    // is async or we need a new API to split the synchronous vs. asynchronous creation.
    get(name: string): IChannelFactory | undefined;
}

/**
 * Base data store class
 */
export class FluidDataStoreRuntime extends
TypedEventEmitter<IFluidDataStoreRuntimeEvents> implements
IFluidDataStoreChannel, IFluidDataStoreRuntime, IFluidHandleContext {
    /**
     * Loads the data store runtime
     * @param context - The data store context
     * @param sharedObjectRegistry - The registry of shared objects used by this data store
     * @param activeCallback - The callback called when the data store runtime in active
     * @param dataStoreRegistry - The registry of data store created and used by this data store
     */
    public static load(
        context: IFluidDataStoreContext,
        sharedObjectRegistry: ISharedObjectRegistry,
    ): FluidDataStoreRuntime {
        return new FluidDataStoreRuntime(context, sharedObjectRegistry);
    }

    public get IFluidRouter() { return this; }

    public get connected(): boolean {
        return this.dataStoreContext.connected;
    }

    public get leader(): boolean {
        return this.dataStoreContext.leader;
    }

    public get clientId(): string | undefined {
        return this.dataStoreContext.clientId;
    }

    public get clientDetails(): IClientDetails {
        return this.dataStoreContext.containerRuntime.clientDetails;
    }

    public get loader(): ILoader {
        return this.dataStoreContext.loader;
    }

    public get isAttached(): boolean {
        return this.attachState !== AttachState.Detached;
    }

    public get attachState(): AttachState {
        return this._attachState;
    }

    /**
     * @deprecated - 0.21 back-compat
     */
    public get path(): string {
        return this.id;
    }

    public get absolutePath(): string {
        return generateHandleContextPath(this.id, this.routeContext);
    }

    public get routeContext(): IFluidHandleContext {
        return this.dataStoreContext.containerRuntime.IFluidHandleContext;
    }

    private readonly serializer = new FluidSerializer(this.IFluidHandleContext);
    public get IFluidSerializer() { return this.serializer; }

    public get IFluidHandleContext() { return this; }

    public get rootRoutingContext() { return this; }
    public get channelsRoutingContext() { return this; }
    public get objectsRoutingContext() { return this; }

    private _disposed = false;
    public get disposed() { return this._disposed; }

    private readonly contexts = new Map<string, IChannelContext>();
    private readonly contextsDeferred = new Map<string, Deferred<IChannelContext>>();
    private readonly pendingAttach = new Map<string, IAttachMessage>();
    private requestHandler: ((request: IRequest) => Promise<IResponse>) | undefined;
    private bindState: BindState;
    // This is used to break the recursion while attaching the graph. Also tells the attach state of the graph.
    private graphAttachState: AttachState = AttachState.Detached;
    private readonly deferredAttached = new Deferred<void>();
    private readonly localChannelContextQueue = new Map<string, LocalChannelContext>();
    private readonly notBoundedChannelContextSet = new Set<string>();
    private boundhandles: Set<IFluidHandle> | undefined;
    private _attachState: AttachState;

    public readonly documentId: string;
    public readonly id: string;
    public readonly parentBranch: string | null;
    public existing: boolean;
    public readonly options: any;
    public readonly deltaManager: IDeltaManager<ISequencedDocumentMessage, IDocumentMessage>;
    private readonly quorum: IQuorum;
    private readonly audience: IAudience;
    public readonly logger: ITelemetryLogger;

    public constructor(
        private readonly dataStoreContext: IFluidDataStoreContext,
        private readonly sharedObjectRegistry: ISharedObjectRegistry,
    ) {
        super();

        this.logger = ChildLogger.create(dataStoreContext.containerRuntime.logger, undefined, { dataStoreId: uuid() });
        this.documentId = dataStoreContext.documentId;
        this.id = dataStoreContext.id;
        this.parentBranch = dataStoreContext.parentBranch;
        this.existing = dataStoreContext.existing;
        this.options = dataStoreContext.options;
        this.deltaManager = dataStoreContext.deltaManager;
        this.quorum = dataStoreContext.getQuorum();
        this.audience = dataStoreContext.getAudience();

        const tree = dataStoreContext.baseSnapshot;

        // Must always receive the data store type inside of the attributes
        if (tree?.trees !== undefined) {
            Object.keys(tree.trees).forEach((path) => {
                let channelContext: IChannelContext;
                // If already exists on storage, then create a remote channel. However, if it is case of rehydrating a
                // container from snapshot where we load detached container from a snapshot, isLocalDataStore would be
                // true. In this case create a LocalChannelContext.
                if (dataStoreContext.isLocalDataStore) {
                    const channelAttributes = readAndParseFromBlobs<IChannelAttributes>(
                        tree.trees[path].blobs, tree.trees[path].blobs[".attributes"]);
                    channelContext = new LocalChannelContext(
                        path,
                        this.sharedObjectRegistry,
                        channelAttributes.type,
                        this,
                        this.dataStoreContext,
                        this.dataStoreContext.storage,
                        (content, localOpMetadata) => this.submitChannelOp(path, content, localOpMetadata),
                        (address: string) => this.setChannelDirty(address),
                        tree.trees[path]);
                    // This is the case of rehydrating a detached container from snapshot. Now due to delay loading of
                    // data store, if the data store is loaded after the container is attached, then we missed marking
                    // the channel as attached. So mark it now. Otherwise add it to local channel context queue, so
                    // that it can be mark attached later with the data store.
                    if (dataStoreContext.attachState !== AttachState.Detached) {
                        (channelContext as LocalChannelContext).markAttached();
                    } else {
                        this.localChannelContextQueue.set(path, channelContext as LocalChannelContext);
                    }
                } else {
                    channelContext = new RemoteChannelContext(
                        this,
                        dataStoreContext,
                        dataStoreContext.storage,
                        (content, localOpMetadata) => this.submitChannelOp(path, content, localOpMetadata),
                        (address: string) => this.setChannelDirty(address),
                        path,
                        tree.trees[path],
                        this.sharedObjectRegistry,
                        undefined /* extraBlobs */,
                        dataStoreContext.branch,
                        this.dataStoreContext.summaryTracker.createOrGetChild(
                            path,
                            this.deltaManager.lastSequenceNumber,
                        ),
                        this.dataStoreContext.getCreateChildSummarizerNodeFn(
                            path,
                            { type: CreateSummarizerNodeSource.FromSummary },
                        ));
                }
                const deferred = new Deferred<IChannelContext>();
                deferred.resolve(channelContext);

                this.contexts.set(path, channelContext);
                this.contextsDeferred.set(path, deferred);
            });
        }

        this.attachListener();
        // If exists on storage or loaded from a snapshot, it should already be binded.
        this.bindState = this.existing ? BindState.Bound : BindState.NotBound;
        this._attachState = dataStoreContext.attachState;

        // If it's existing we know it has been attached.
        if (this.existing) {
            this.deferredAttached.resolve();
        }
    }

    public dispose(): void {
        if (this._disposed) {
            return;
        }
        this._disposed = true;

        this.emit("dispose");
    }

    public async resolveHandle(request: IRequest): Promise<IResponse> {
        return this.request(request);
    }

    public async request(request: IRequest): Promise<IResponse> {
        const parser = RequestParser.create(request);
        const id = parser.pathParts[0];

        if (id === "_channels" || id === "_objects") {
            return this.request(parser.createSubRequest(1));
        }

        // Check for a data type reference first
        if (this.contextsDeferred.has(id) && parser.isLeaf(1)) {
            try {
                // eslint-disable-next-line @typescript-eslint/no-non-null-assertion
                const value = await this.contextsDeferred.get(id)!.promise;
                const channel = await value.getChannel();

                return { mimeType: "fluid/object", status: 200, value: channel };
            } catch (error) {
                this.logger.sendErrorEvent({ eventName: "GetChannelFailedInRequest" }, error);

                return {
                    status: 404,
                    mimeType: "text/plain",
                    value: `Failed to get Channel with id:[${id}] error:{${error}}`,
                };
            }
        }

        // Otherwise defer to an attached request handler
        if (this.requestHandler === undefined) {
            return { status: 404, mimeType: "text/plain", value: `${request.url} not found` };
        } else {
            return this.requestHandler(parser);
        }
    }

    /**
     * @deprecated
     * Please use mixinRequestHandler() to override default behavior or request()
     * // back-compat: remove in 0.30+
     */
    public registerRequestHandler(handler: (request: IRequest) => Promise<IResponse>) {
        this.requestHandler = handler;
    }

    public async getChannel(id: string): Promise<IChannel> {
        this.verifyNotClosed();

        // TODO we don't assume any channels (even root) in the runtime. If you request a channel that doesn't exist
        // we will never resolve the promise. May want a flag to getChannel that doesn't wait for the promise if
        // it doesn't exist
        if (!this.contextsDeferred.has(id)) {
            this.contextsDeferred.set(id, new Deferred<IChannelContext>());
        }

        // eslint-disable-next-line @typescript-eslint/no-non-null-assertion
        const context = await this.contextsDeferred.get(id)!.promise;
        const channel = await context.getChannel();

        return channel;
    }

    public createChannel(id: string = uuid(), type: string): IChannel {
        this.verifyNotClosed();

        assert(!this.contexts.has(id), "createChannel() with existing ID");
        this.notBoundedChannelContextSet.add(id);
        const context = new LocalChannelContext(
            id,
            this.sharedObjectRegistry,
            type,
            this,
            this.dataStoreContext,
            this.dataStoreContext.storage,
            (content, localOpMetadata) => this.submitChannelOp(id, content, localOpMetadata),
            (address: string) => this.setChannelDirty(address),
            undefined);
        this.contexts.set(id, context);

        if (this.contextsDeferred.has(id)) {
            // eslint-disable-next-line @typescript-eslint/no-non-null-assertion
            this.contextsDeferred.get(id)!.resolve(context);
        } else {
            const deferred = new Deferred<IChannelContext>();
            deferred.resolve(context);
            this.contextsDeferred.set(id, deferred);
        }

        assert(!!context.channel, "Channel should be loaded when created!!");
        return context.channel;
    }

    /**
     * Binds a channel with the runtime. If the runtime is attached we will attach the channel right away.
     * If the runtime is not attached we will defer the attach until the runtime attaches.
     * @param channel - channel to be registered.
     */
    public bindChannel(channel: IChannel): void {
        assert(this.notBoundedChannelContextSet.has(channel.id), "Channel to be binded should be in not bounded set");
        this.notBoundedChannelContextSet.delete(channel.id);
        // If our data store is attached, then attach the channel.
        if (this.isAttached) {
            this.attachChannel(channel);
            return;
        } else {
            this.bind(channel.handle);

            // If our data store is local then add the channel to the queue
            if (!this.localChannelContextQueue.has(channel.id)) {
                this.localChannelContextQueue.set(channel.id, this.contexts.get(channel.id) as LocalChannelContext);
            }
        }
    }

    public attachGraph() {
        if (this.graphAttachState !== AttachState.Detached) {
            return;
        }
        this.graphAttachState = AttachState.Attaching;
        if (this.boundhandles !== undefined) {
            this.boundhandles.forEach((handle) => {
                handle.attachGraph();
            });
            this.boundhandles = undefined;
        }

        // Flush the queue to set any pre-existing channels to local
        this.localChannelContextQueue.forEach((channel) => {
            // When we are attaching the data store we don't need to send attach for the registered services.
            // This is because they will be captured as part of the Attach data store snapshot
            channel.markAttached();
        });

        this.localChannelContextQueue.clear();
        this.bindToContext();
        this.graphAttachState = AttachState.Attached;
    }

    /**
     * Binds this runtime to the container
     * This includes the following:
     * 1. Sending an Attach op that includes all existing state
     * 2. Attaching the graph if the data store becomes attached.
     */
    public bindToContext() {
        if (this.bindState !== BindState.NotBound) {
            return;
        }
        this.bindState = BindState.Binding;
        // Attach the runtime to the container via this callback
        // back-compat: remove argument ans cast in 0.30.
        (this.dataStoreContext as any).bindToContext(this);

        this.bindState = BindState.Bound;
    }

    public bind(handle: IFluidHandle): void {
        // If the data store is already attached or its graph is already in attaching or attached state,
        // then attach the incoming handle too.
        if (this.isAttached || this.graphAttachState !== AttachState.Detached) {
            handle.attachGraph();
            return;
        }
        if (this.boundhandles === undefined) {
            this.boundhandles = new Set<IFluidHandle>();
        }

        this.boundhandles.add(handle);
    }

    public setConnectionState(connected: boolean, clientId?: string) {
        this.verifyNotClosed();

        for (const [, object] of this.contexts) {
            object.setConnectionState(connected, clientId);
        }

        raiseConnectedEvent(this.logger, this, connected, clientId);
    }

    public getQuorum(): IQuorum {
        return this.quorum;
    }

    public getAudience(): IAudience {
        return this.audience;
    }

    public async uploadBlob(blob: ArrayBufferLike): Promise<IFluidHandle<ArrayBufferLike>> {
        this.verifyNotClosed();

        return this.dataStoreContext.uploadBlob(blob);
    }

    public process(message: ISequencedDocumentMessage, local: boolean, localOpMetadata: unknown) {
        this.verifyNotClosed();
        switch (message.type) {
            case DataStoreMessageType.Attach: {
                const attachMessage = message.contents as IAttachMessage;
                const id = attachMessage.id;

                // If a non-local operation then go and create the object
                // Otherwise mark it as officially attached.
                if (local) {
                    assert(this.pendingAttach.has(id), "Unexpected attach (local) channel OP");
                    this.pendingAttach.delete(id);
                } else {
                    assert(!this.contexts.has(id), `Unexpected attach channel OP,
                        is in pendingAttach set: ${this.pendingAttach.has(id)},
                        is local channel contexts: ${this.contexts.get(id) instanceof LocalChannelContext}`);

                    // Create storage service that wraps the attach data
                    const origin = message.origin?.id ?? this.documentId;

                    const flatBlobs = new Map<string, string>();
                    const snapshotTreeP = buildSnapshotTree(attachMessage.snapshot.entries, flatBlobs);
                    // flatBlobsP's validity is contingent on snapshotTreeP's resolution
                    const flatBlobsP = snapshotTreeP.then((snapshotTree) => { return flatBlobs; });

                    const remoteChannelContext = new RemoteChannelContext(
                        this,
                        this.dataStoreContext,
                        this.dataStoreContext.storage,
                        (content, localContentMetadata) => this.submitChannelOp(id, content, localContentMetadata),
                        (address: string) => this.setChannelDirty(address),
                        id,
                        snapshotTreeP,
                        this.sharedObjectRegistry,
                        flatBlobsP,
                        origin,
                        this.dataStoreContext.summaryTracker.createOrGetChild(
                            id,
                            message.sequenceNumber,
                        ),
                        this.dataStoreContext.getCreateChildSummarizerNodeFn(
                            id,
                            {
                                type: CreateSummarizerNodeSource.FromAttach,
                                sequenceNumber: message.sequenceNumber,
                                snapshot: attachMessage.snapshot,
                            },
                        ),
                        attachMessage.type);

                    this.contexts.set(id, remoteChannelContext);
                    if (this.contextsDeferred.has(id)) {
                        // eslint-disable-next-line @typescript-eslint/no-non-null-assertion
                        this.contextsDeferred.get(id)!.resolve(remoteChannelContext);
                    } else {
                        const deferred = new Deferred<IChannelContext>();
                        deferred.resolve(remoteChannelContext);
                        this.contextsDeferred.set(id, deferred);
                    }
                }
                break;
            }

            case DataStoreMessageType.ChannelOp:
                this.processChannelOp(message, local, localOpMetadata);
                break;
            default:
        }

        this.emit("op", message);
    }

    public processSignal(message: IInboundSignalMessage, local: boolean) {
        this.emit("signal", message, local);
    }

    private isChannelAttached(id: string): boolean {
        return (
            // Added in createChannel
            // Removed when bindChannel is called
            !this.notBoundedChannelContextSet.has(id)
            // Added in bindChannel only if this is not attached yet
            // Removed when this is attached by calling attachGraph
            && !this.localChannelContextQueue.has(id)
            // Added in attachChannel called by bindChannel
            // Removed when attach op is broadcast
            && !this.pendingAttach.has(id)
        );
    }

    // back-compat for N-2 <= 0.28, remove when N-2 >= 0.29
    public async snapshotInternal(fullTree: boolean = false): Promise<ITreeEntry[]> {
        const summaryTree = await this.summarize(fullTree);
        const tree = convertSummaryTreeToITree(summaryTree.summary);
        return tree.entries;
    }

    /**
     * Returns a summary at the current sequence number.
     * @param fullTree - true to bypass optimizations and force a full summary tree
     * @param trackState - This tells whether we should track state from this summary.
     */
    public async summarize(params: boolean | undefined | {
        noHandles: boolean;
        trackState: boolean;
    }, tempTrackState = false): Promise<ISummaryTreeWithStats> {
        // back-compat: boundary between data store context and runtime
        let noHandles = false;
        let trackState = tempTrackState;
        if (params === true) {
            noHandles = true;
        } else if (params !== false && params !== undefined) {
            noHandles = params.noHandles;
            trackState = params.trackState;
        }

        const builder = new SummaryTreeBuilder();

        // Iterate over each data store and ask it to snapshot
        await Promise.all(Array.from(this.contexts)
            .filter(([key, _]) => {
                const isAttached = this.isChannelAttached(key);
                // We are not expecting local dds! Summary may not capture local state.
                assert(isAttached, "Not expecting detached channels during summarize");
                // If the object is registered - and we have received the sequenced op creating the object
                // (i.e. it has a base mapping) - then we go ahead and snapshot
                return isAttached;
            }).map(async ([key, value]) => {
                const channelSummary = await value.summarize({ noHandles, trackState });
                builder.addWithStats(key, channelSummary);
            }));

        return builder.getSummaryTree();
    }

    /**
     * back-compat 0.28 - snapshot is being removed and replaced with summary.
     * So, getAttachSnapshot has been deprecated and getAttachSummary should be used instead.
     */
    public getAttachSnapshot(): ITreeEntry[] {
        const summaryTree = this.getAttachSummary();
        const tree = convertSummaryTreeToITree(summaryTree.summary);
        return tree.entries;
    }

    public getAttachSummary(): ISummaryTreeWithStats {
        this.attachGraph();

        const builder = new SummaryTreeBuilder();

        // Craft the .attributes file for each shared object
        for (const [objectId, value] of this.contexts) {
            if (!(value instanceof LocalChannelContext)) {
                throw new Error("Should only be called with local channel handles");
            }

            if (!this.notBoundedChannelContextSet.has(objectId)) {
                let summary: ISummaryTreeWithStats;
                if (value.isLoaded) {
                    summary = value.getAttachSummary();
                } else {
                    // If this channel is not yet loaded, then there should be no changes in the snapshot from which
                    // it was created as it is detached container. So just use the previous snapshot.
                    assert(!!this.dataStoreContext.baseSnapshot,
                        "BaseSnapshot should be there as detached container loaded from snapshot");
                    summary = convertSnapshotTreeToSummaryTree(this.dataStoreContext.baseSnapshot.trees[objectId]);
                }

                builder.addWithStats(objectId, summary);
            }
        }

        return builder.getSummaryTree();
    }

    public submitMessage(type: DataStoreMessageType, content: any, localOpMetadata: unknown) {
        this.submit(type, content, localOpMetadata);
    }

    public submitSignal(type: string, content: any) {
        this.verifyNotClosed();
        return this.dataStoreContext.submitSignal(type, content);
    }

    /**
     * Will return when the data store is attached.
     */
    public async waitAttached(): Promise<void> {
        return this.deferredAttached.promise;
    }

    public raiseContainerWarning(warning: ContainerWarning): void {
        this.dataStoreContext.raiseContainerWarning(warning);
    }

    /**
     * Attach channel should only be called after the data store has been attached
     */
    private attachChannel(channel: IChannel): void {
        this.verifyNotClosed();
        // If this handle is already attached no need to attach again.
        if (channel.handle.isAttached) {
            return;
        }

        channel.handle.attachGraph();

        assert(this.isAttached, "Data store should be attached to attach the channel.");
        // Get the object snapshot only if the data store is Bound and its graph is attached too,
        // because if the graph is attaching, then it would get included in the data store snapshot.
        if (this.bindState === BindState.Bound && this.graphAttachState === AttachState.Attached) {
            const snapshot = snapshotChannel(channel);

            const message: IAttachMessage = {
                id: channel.id,
                snapshot,
                type: channel.attributes.type,
            };
            this.pendingAttach.set(channel.id, message);
            this.submit(DataStoreMessageType.Attach, message);
        }

        const context = this.contexts.get(channel.id) as LocalChannelContext;
        context.markAttached();
    }

    private submitChannelOp(address: string, contents: any, localOpMetadata: unknown) {
        const envelope: IEnvelope = { address, contents };
        this.submit(DataStoreMessageType.ChannelOp, envelope, localOpMetadata);
    }

    private submit(
        type: DataStoreMessageType,
        content: any,
        localOpMetadata: unknown = undefined): void {
        this.verifyNotClosed();
        this.dataStoreContext.submitMessage(type, content, localOpMetadata);
    }

    /**
     * For messages of type MessageType.Operation, finds the right channel and asks it to resubmit the message.
     * For all other messages, just submit it again.
     * This typically happens when we reconnect and there are unacked messages.
     * @param content - The content of the original message.
     * @param localOpMetadata - The local metadata associated with the original message.
     */
    public reSubmit(type: DataStoreMessageType, content: any, localOpMetadata: unknown) {
        this.verifyNotClosed();

        switch (type) {
            case DataStoreMessageType.ChannelOp:
                {
                    // For Operations, find the right channel and trigger resubmission on it.
                    const envelope = content as IEnvelope;
                    const channelContext = this.contexts.get(envelope.address);
                    assert(!!channelContext, "There should be a channel context for the op");
                    channelContext.reSubmit(envelope.contents, localOpMetadata);
                    break;
                }
            case DataStoreMessageType.Attach:
                // For Attach messages, just submit them again.
                this.submit(type, content, localOpMetadata);
                break;
            default:
                unreachableCase(type);
        }
    }

    private setChannelDirty(address: string): void {
        this.verifyNotClosed();
        this.dataStoreContext.setChannelDirty(address);
    }

    private processChannelOp(message: ISequencedDocumentMessage, local: boolean, localOpMetadata: unknown) {
        this.verifyNotClosed();

        const envelope = message.contents as IEnvelope;

        const transformed: ISequencedDocumentMessage = {
            ...message,
            contents: envelope.contents,
        };

        const channelContext = this.contexts.get(envelope.address);
        assert(!!channelContext, "Channel not found");
        channelContext.processOp(transformed, local, localOpMetadata);

        return channelContext;
    }

    private attachListener() {
        this.setMaxListeners(Number.MAX_SAFE_INTEGER);
        this.dataStoreContext.on("leader", () => {
            this.emit("leader");
        });
        this.dataStoreContext.on("notleader", () => {
            this.emit("notleader");
        });
        this.dataStoreContext.once("attaching", () => {
            assert(this.bindState !== BindState.NotBound, "Data store attaching should not occur if it is not bound");
            this._attachState = AttachState.Attaching;
            // This promise resolution will be moved to attached event once we fix the scheduler.
            this.deferredAttached.resolve();
            this.emit("attaching");
        });
        this.dataStoreContext.once("attached", () => {
            assert(this.bindState === BindState.Bound, "Data store should only be attached after it is bound");
            this._attachState = AttachState.Attached;
            this.emit("attached");
        });
    }

    private verifyNotClosed() {
        if (this._disposed) {
            throw new Error("Runtime is closed");
        }
    }
}

/**
 * Mixin class that adds request handler to FluidDataStoreRuntime
 * Request handler is only called when data store can't resolve request, i.e. for custom requests.
 * @param Base - base class, inherits from FluidDataStoreRuntime
 * @param requestHandler - request handler to mix in
 */
// eslint-disable-next-line prefer-arrow/prefer-arrow-functions
export function mixinRequestHandler(
    requestHandler: (request: IRequest, runtime: FluidDataStoreRuntime) => Promise<IResponse>,
    Base: typeof FluidDataStoreRuntime = FluidDataStoreRuntime)
{
    return class RuntimeWithRequestHandler extends Base {
        public async request(request: IRequest) {
            const response  = await super.request(request);
            if (response.status === 404) {
                return requestHandler(request, this);
            }
            return response;
        }
    } as typeof FluidDataStoreRuntime;
}

/**
 * Mixin class that adds await for DataObject to finish initialization before we proceed to summary.
 * @param Base - base class, inherits from FluidDataStoreRuntime
 */
// eslint-disable-next-line prefer-arrow/prefer-arrow-functions
export function mixinSummaryHandler(
    handler: (runtime: FluidDataStoreRuntime) => Promise<{ path: string[], content: string }>,
    Base: typeof FluidDataStoreRuntime = FluidDataStoreRuntime,
    )
{
    return class RuntimeWithSummarizerHandler extends Base {
<<<<<<< HEAD
        public async summarize(...args: Parameters<FluidDataStoreRuntime["summarize"]>) {
            await init();
            return super.summarize(...args);
=======
        private addBlob(summary: ISummaryTreeWithStats, path: string[], content: string) {
            const firstName = path.shift();
            if (firstName === undefined) {
                throw new Error("Path can't be empty");
            }

            let blob: ISummaryTree | ISummaryBlob = {
                type: SummaryType.Blob,
                content,
            };
            summary.stats.blobNodeCount++;
            summary.stats.totalBlobSize += content.length;

            for (const name of path.reverse()) {
                blob = {
                    type: SummaryType.Tree,
                    tree: { [name]: blob },
                };
                summary.stats.treeNodeCount++;
            }
            summary.summary.tree[firstName] = blob;
        }

        async summarize(...args: any[]) {
            const summary = await super.summarize(...args);
            const content = await handler(this);
            this.addBlob(summary, content.path, content.content);
            return summary;
>>>>>>> 1d0d0f32
        }
    } as typeof FluidDataStoreRuntime;
}<|MERGE_RESOLUTION|>--- conflicted
+++ resolved
@@ -825,11 +825,6 @@
     )
 {
     return class RuntimeWithSummarizerHandler extends Base {
-<<<<<<< HEAD
-        public async summarize(...args: Parameters<FluidDataStoreRuntime["summarize"]>) {
-            await init();
-            return super.summarize(...args);
-=======
         private addBlob(summary: ISummaryTreeWithStats, path: string[], content: string) {
             const firstName = path.shift();
             if (firstName === undefined) {
@@ -853,12 +848,11 @@
             summary.summary.tree[firstName] = blob;
         }
 
-        async summarize(...args: any[]) {
+        async summarize(...args: Parameters<FluidDataStoreRuntime["summarize"]>) {
             const summary = await super.summarize(...args);
             const content = await handler(this);
             this.addBlob(summary, content.path, content.content);
             return summary;
->>>>>>> 1d0d0f32
         }
     } as typeof FluidDataStoreRuntime;
 }