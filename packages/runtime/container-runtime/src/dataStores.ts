--- conflicted
+++ resolved
@@ -37,13 +37,10 @@
 import { assert, Lazy } from "@fluidframework/common-utils";
 import { v4 as uuid } from "uuid";
 import { TreeTreeEntry } from "@fluidframework/protocol-base";
-<<<<<<< HEAD
 import {
     nonDataStorePaths,
 } from "@fluidframework/container-runtime-definitions";
-=======
 import { normalizeAndPrefixGCNodeIds } from "@fluidframework/garbage-collector";
->>>>>>> aa4d2072
 import { DataStoreContexts } from "./dataStoreContexts";
 import { ContainerRuntime } from "./containerRuntime";
 import {
