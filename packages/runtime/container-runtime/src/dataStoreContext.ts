--- conflicted
+++ resolved
@@ -48,13 +48,8 @@
     IProvideFluidDataStoreFactory,
     IFluidDataStoreContextEvents,
 } from "@fluidframework/runtime-definitions";
-<<<<<<< HEAD
-import { SummaryTracker, addBlobToSummary, convertToSummaryTree } from "@fluidframework/runtime-utils";
+import { SummaryTracker, addBlobToSummary, convertSummaryTreeToITree } from "@fluidframework/runtime-utils";
 import { ContainerRuntime, ISummarizeParams } from "./containerRuntime";
-=======
-import { SummaryTracker, addBlobToSummary, convertSummaryTreeToITree } from "@fluidframework/runtime-utils";
-import { ContainerRuntime } from "./containerRuntime";
->>>>>>> b99aeb28
 
 // Snapshot Format Version to be used in store attributes.
 export const currentSnapshotFormatVersion = "0.1";
@@ -381,23 +376,15 @@
      * @param fullTree - true to bypass optimizations and force a full summary tree
      * @param trackState - This tells whether we should track state from this summary.
      */
-    public async summarize(fullTree: boolean = false, trackState: boolean = true): Promise<ISummarizeResult> {
+    public async summarize(params: Pick<ISummarizeParams, "canReuseHandle" | "trackState">): Promise<ISummarizeResult> {
         // Summarizer node tracks the state from the summary. If trackState is true, use summarizer node to get
         // the summary. Else, get the summary tree directly.
         return trackState
-            ? this.summarizerNode.summarize(fullTree)
-            : this.summarizeInternal(fullTree, false /* trackState */);
-    }
-
-<<<<<<< HEAD
-    public async summarize(params: Pick<ISummarizeParams, "canReuseHandle">): Promise<ISummarizeResult> {
-        return this.summarizerNode.summarize(!params.canReuseHandle, false);
-    }
-
-    private async summarizeInternal(fullTree: boolean): Promise<ISummarizeInternalResult> {
-=======
+            ? this.summarizerNode.summarize(!params.canReuseHandle, false /* differential */)
+            : this.summarizeInternal(fullTree, params.trackState /* trackState */);
+    }
+
     private async summarizeInternal(fullTree: boolean, trackState: boolean): Promise<ISummarizeInternalResult> {
->>>>>>> b99aeb28
         await this.realize();
 
         const { pkg, isRootDataStore } = await this.getInitialSnapshotDetails();
