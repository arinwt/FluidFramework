--- conflicted
+++ resolved
@@ -1420,7 +1420,6 @@
 
     private async summarizeInternal(fullTree: boolean, trackState: boolean): Promise<ISummarizeInternalResult> {
         const summarizeResult = await this.dataStores.summarize(fullTree, trackState);
-<<<<<<< HEAD
         let pathPartsForChildren: string[] | undefined;
 
         if (!this.runtimeOptions.disableIsolatedChannels) {
@@ -1428,49 +1427,27 @@
             wrapSummaryInChannelsTree(summarizeResult);
             pathPartsForChildren = [channelsTreeName];
         }
-=======
->>>>>>> 6402c9f4
         this.addContainerBlobsToSummary(summarizeResult);
         return {
             ...summarizeResult,
             id: "",
-<<<<<<< HEAD
             pathPartsForChildren,
-=======
->>>>>>> 6402c9f4
         };
     }
 
     /**
      * Returns a summary of the runtime at the current sequence number.
-<<<<<<< HEAD
-     */
-    public async summarize(options: {
-        /** True to run garbage collection before summarizing */
-        runGc: boolean,
-        /** True to generate the full tree with no handle reuse optimizations */
-        fullTree: boolean,
-=======
-     * @param options - summarize options
      */
     public async summarize(options: {
         /** True to run garbage collection before summarizing */
         runGC: boolean,
         /** True to generate the full tree with no handle reuse optimizations; defaults to false */
         fullTree?: boolean,
->>>>>>> 6402c9f4
         /** True to track the state for this summary in the SummarizerNodes */
         trackState: boolean,
         /** Logger to use for correlated summary events */
         summaryLogger: ITelemetryLogger,
     }): Promise<IChannelSummarizeResult> {
-<<<<<<< HEAD
-        if (options.runGc) {
-            await this.collectGarbage(options.summaryLogger);
-        }
-
-        const summarizeResult = await this.summarizerNode.summarize(options.fullTree, options.trackState);
-=======
         const { runGC, fullTree = false, trackState, summaryLogger } = options;
 
         if (runGC) {
@@ -1478,7 +1455,6 @@
         }
 
         const summarizeResult = await this.summarizerNode.summarize(fullTree, trackState);
->>>>>>> 6402c9f4
         assert(summarizeResult.summary.type === SummaryType.Tree,
             "Container Runtime's summarize should always return a tree");
 
@@ -1487,16 +1463,13 @@
 
     /** Implementation of ISummarizerInternalsProvider.generateSummary */
     public async generateSummary(options: IGenerateSummaryOptions): Promise<GenerateSummaryData | undefined> {
-<<<<<<< HEAD
-=======
         const { fullTree, refreshLatestAck, summaryLogger } = options;
 
->>>>>>> 6402c9f4
         const summaryRefSeqNum = this.deltaManager.lastSequenceNumber;
         const message =
             `Summary @${summaryRefSeqNum}:${this.deltaManager.minimumSequenceNumber}`;
 
-        this.summarizerNode.startSummary(summaryRefSeqNum, options.summaryLogger);
+        this.summarizerNode.startSummary(summaryRefSeqNum, summaryLogger);
 
         try {
             await this.deltaManager.inbound.pause();
@@ -1513,17 +1486,10 @@
 
             const trace = Trace.start();
             const summarizeResult = await this.summarize({
-<<<<<<< HEAD
-                runGc: !this.runtimeOptions.disableGC,
-                fullTree: options.fullTree,
-                trackState: true,
-                summaryLogger: options.summaryLogger,
-=======
                 runGC: !this.runtimeOptions.disableGC,
                 fullTree,
                 trackState: true,
                 summaryLogger,
->>>>>>> 6402c9f4
             });
 
             const generateData: IGeneratedSummaryData = {
@@ -1546,16 +1512,12 @@
                 summarizeResult.summary,
                 { ... this.latestSummaryAck, referenceSequenceNumber: summaryRefSeqNum });
 
-<<<<<<< HEAD
-            if (options.refreshLatestAck) {
-=======
             if (refreshLatestAck) {
->>>>>>> 6402c9f4
                 const version = await this.getVersionFromStorage(this.id);
                 await this.refreshLatestSummaryAck(
                     undefined,
                     version.id,
-                    new ChildLogger(options.summaryLogger, undefined, { safeSummary: true }),
+                    new ChildLogger(summaryLogger, undefined, { safeSummary: true }),
                     version,
                 );
             }
