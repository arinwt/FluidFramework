/*!
 * Copyright (c) Microsoft Corporation. All rights reserved.
 * Licensed under the MIT License.
 */

import { EventEmitter } from "events";
import { TaskManagerFactory } from "@fluidframework/agent-scheduler";
import { ITelemetryLogger } from "@fluidframework/common-definitions";
import {
    IFluidObject,
    IFluidRouter,
    IFluidHandleContext,
    IFluidSerializer,
    IRequest,
    IResponse,
    IFluidHandle,
} from "@fluidframework/core-interfaces";
import {
    IAudience,
    IFluidTokenProvider,
    IContainerContext,
    IDeltaManager,
    IDeltaSender,
    ILoader,
    IRuntime,
    IRuntimeState,
    ContainerWarning,
    ICriticalContainerError,
    AttachState,
} from "@fluidframework/container-definitions";
import {
    IContainerRuntime,
    IContainerRuntimeDirtyable,
    IContainerRuntimeEvents,
} from "@fluidframework/container-runtime-definitions";
import {
    assert,
    Deferred,
    Trace,
    TypedEventEmitter,
    unreachableCase,
} from "@fluidframework/common-utils";
import {
    ChildLogger,
    raiseConnectedEvent,
    PerformanceEvent,
} from "@fluidframework/telemetry-utils";
import { IDocumentStorageService, ISummaryContext } from "@fluidframework/driver-definitions";
import {
    readAndParse,
    readAndParseFromBlobs,
} from "@fluidframework/driver-utils";
import { CreateContainerError } from "@fluidframework/container-utils";
import { runGarbageCollection } from "@fluidframework/garbage-collector";
import {
    BlobTreeEntry,
} from "@fluidframework/protocol-base";
import {
    IClientDetails,
    IDocumentMessage,
    IHelpMessage,
    IQuorum,
    ISequencedDocumentMessage,
    ISignalMessage,
    ISnapshotTree,
    ISummaryConfiguration,
    ISummaryContent,
    ISummaryTree,
    ITree,
    MessageType,
    IVersion,
    SummaryType,
} from "@fluidframework/protocol-definitions";
import {
    FlushMode,
    InboundAttachMessage,
    IFluidDataStoreContext,
    IFluidDataStoreContextDetached,
    IFluidDataStoreRegistry,
    IFluidDataStoreChannel,
    IGarbageCollectionData,
    IEnvelope,
    IInboundSignalMessage,
    ISignalEnvelope,
    NamedFluidDataStoreRegistryEntries,
    ISummaryStats,
    ISummaryTreeWithStats,
    ISummarizeInternalResult,
    IAgentScheduler,
    ITaskManager,
    IChannelSummarizeResult,
    CreateChildSummarizerNodeParam,
    SummarizeInternalFn,
<<<<<<< HEAD
    channelsTreeName,
=======
    IGarbageCollectionSummaryDetails,
>>>>>>> fa359477
} from "@fluidframework/runtime-definitions";
import {
    addBlobToSummary,
    addTreeToSummary,
    convertToSummaryTree,
    createRootSummarizerNodeWithGC,
    FluidSerializer,
    IRootSummarizerNodeWithGC,
    requestFluidObject,
    RequestParser,
} from "@fluidframework/runtime-utils";
import { v4 as uuid } from "uuid";
import { ContainerFluidHandleContext } from "./containerHandleContext";
import { FluidDataStoreRegistry } from "./dataStoreRegistry";
import { debug } from "./debug";
import { ISummarizerRuntime, ISummarizerInternalsProvider, Summarizer } from "./summarizer";
import { SummaryManager } from "./summaryManager";
import { analyzeTasks } from "./taskAnalyzer";
import { DeltaScheduler } from "./deltaScheduler";
import { ReportOpPerfTelemetry } from "./connectionTelemetry";
import { SummaryCollection } from "./summaryCollection";
import { PendingStateManager } from "./pendingStateManager";
import { pkgVersion } from "./packageVersion";
import { BlobManager } from "./blobManager";
import { DataStores } from "./dataStores";
import {
    blobsTreeName,
    chunksBlobName,
    ContainerRuntimeSnapshotFormatVersion,
    IContainerRuntimeMetadata,
    metadataBlobName,
    nonDataStorePaths,
} from "./snapshot";

export enum ContainerMessageType {
    // An op to be delivered to store
    FluidDataStoreOp = "component",

    // Creates a new store
    Attach = "attach",

    // Chunked operation.
    ChunkedOp = "chunkedOp",

    BlobAttach = "blobAttach",
}

export interface IChunkedOp {
    chunkId: number;

    totalChunks: number;

    contents: string;

    originalType: MessageType | ContainerMessageType;
}

export interface ContainerRuntimeMessage {
    contents: any;
    type: ContainerMessageType;
}

export interface IPreviousState {
    summaryCollection?: SummaryCollection,
    reload?: boolean,

    // only one (or zero) of these will be defined. the summarizing Summarizer will resolve the deferred promise, and
    // the SummaryManager that spawned it will have that deferred's promise
    nextSummarizerP?: Promise<Summarizer>,
    nextSummarizerD?: Deferred<Summarizer>,
}

export interface IGeneratedSummaryData {
    readonly summaryStats: ISummaryStats;
    readonly generateDuration?: number;
}

export interface IUploadedSummaryData {
    readonly handle: string;
    readonly uploadDuration?: number;
}

export interface IUnsubmittedSummaryData extends Partial<IGeneratedSummaryData>, Partial<IUploadedSummaryData> {
    readonly referenceSequenceNumber: number;
    readonly submitted: false;
    readonly reason: "disconnected";
}

export interface ISubmittedSummaryData extends IGeneratedSummaryData, IUploadedSummaryData {
    readonly referenceSequenceNumber: number;
    readonly submitted: true;
    readonly clientSequenceNumber: number;
    readonly submitOpDuration?: number;
}

export type GenerateSummaryData = IUnsubmittedSummaryData | ISubmittedSummaryData;

// Consider idle 5s of no activity. And snapshot if a minute has gone by with no snapshot.
const IdleDetectionTime = 5000;

const DefaultSummaryConfiguration: ISummaryConfiguration = {
    idleTime: IdleDetectionTime,

    maxTime: IdleDetectionTime * 12,

    // Snapshot if 1000 ops received since last snapshot.
    maxOps: 1000,

    // Wait 2 minutes for summary ack
    maxAckWaitTime: 120000,
};

/**
 * Options for container runtime.
 */
export interface IContainerRuntimeOptions {
    // Flag that will generate summaries if connected to a service that supports them.
    // This defaults to true and must be explicitly set to false to disable.
    generateSummaries?: boolean;

    // Experimental flag that will execute tasks in web worker if connected to a service that supports them.
    enableWorker?: boolean;

    // Delay before first attempt to spawn summarizing container
    initialSummarizerDelayMs?: number;

    // Flag that enables running garbage collection to delete unused Fluid objects.
    runGC?: boolean;
}

interface IRuntimeMessageMetadata {
    batch?: boolean;
}

export function isRuntimeMessage(message: ISequencedDocumentMessage): boolean {
    switch (message.type) {
        case ContainerMessageType.FluidDataStoreOp:
        case ContainerMessageType.ChunkedOp:
        case ContainerMessageType.Attach:
        case ContainerMessageType.BlobAttach:
        case MessageType.Operation:
            return true;
        default:
            return false;
    }
}

export function unpackRuntimeMessage(message: ISequencedDocumentMessage) {
    if (message.type === MessageType.Operation) {
        // legacy op format?
        if (message.contents.address !== undefined && message.contents.type === undefined) {
            message.type = ContainerMessageType.FluidDataStoreOp;
        } else {
            // new format
            const innerContents = message.contents as ContainerRuntimeMessage;
            assert(innerContents.type !== undefined);
            message.type = innerContents.type;
            message.contents = innerContents.contents;
        }
        assert(isRuntimeMessage(message));
    } else {
        // Legacy format, but it's already "unpacked",
        // i.e. message.type is actually ContainerMessageType.
        // Nothing to do in such case.
    }
    return message;
}

export class ScheduleManager {
    private readonly deltaScheduler: DeltaScheduler;
    private pauseSequenceNumber: number | undefined;
    private pauseClientId: string | undefined;
    private localPaused = false;
    private batchClientId: string | undefined;

    constructor(
        private readonly deltaManager: IDeltaManager<ISequencedDocumentMessage, IDocumentMessage>,
        private readonly emitter: EventEmitter,
        private readonly logger: ITelemetryLogger,
    ) {
        this.deltaScheduler = new DeltaScheduler(
            this.deltaManager,
            ChildLogger.create(this.logger, "DeltaScheduler"),
        );

        // Listen for delta manager sends and add batch metadata to messages
        this.deltaManager.on("prepareSend", (messages: IDocumentMessage[]) => {
            if (messages.length === 0) {
                return;
            }

            // First message will have the batch flag set to true if doing a batched send
            const firstMessageMetadata = messages[0].metadata as IRuntimeMessageMetadata;
            if (!firstMessageMetadata || !firstMessageMetadata.batch) {
                return;
            }

            // If the batch contains only a single op, clear the batch flag.
            if (messages.length === 1) {
                delete firstMessageMetadata.batch;
                return;
            }

            // Set the batch flag to false on the last message to indicate the end of the send batch
            const lastMessage = messages[messages.length - 1];
            lastMessage.metadata = { ...lastMessage.metadata, batch: false };
        });

        // Listen for updates and peek at the inbound
        this.deltaManager.inbound.on(
            "push",
            (message: ISequencedDocumentMessage) => {
                this.trackPending(message);
                this.updatePauseState(message.sequenceNumber);
            });

        const allPending = this.deltaManager.inbound.toArray();
        for (const pending of allPending) {
            this.trackPending(pending);
        }

        // Based on track pending update the pause state
        this.updatePauseState(this.deltaManager.lastSequenceNumber);
    }

    public beginOperation(message: ISequencedDocumentMessage) {
        if (this.batchClientId !== message.clientId) {
            // As a back stop for any bugs marking the end of a batch - if the client ID flipped, we
            // consider the previous batch over.
            if (this.batchClientId) {
                this.emitter.emit("batchEnd", "Did not receive real batchEnd message", undefined);
                this.deltaScheduler.batchEnd();

                this.logger.sendTelemetryEvent({
                    eventName: "BatchEndNotReceived",
                    clientId: this.batchClientId,
                    sequenceNumber: message.sequenceNumber,
                });
            }

            // This could be the beginning of a new batch or an individual message.
            this.emitter.emit("batchBegin", message);
            this.deltaScheduler.batchBegin();

            const batch = (message?.metadata as IRuntimeMessageMetadata)?.batch;
            if (batch) {
                this.batchClientId = message.clientId;
            } else {
                this.batchClientId = undefined;
            }
        }
    }

    public endOperation(error: any | undefined, message: ISequencedDocumentMessage) {
        if (error) {
            this.batchClientId = undefined;
            this.emitter.emit("batchEnd", error, message);
            this.deltaScheduler.batchEnd();
            return;
        }

        this.updatePauseState(message.sequenceNumber);

        const batch = (message?.metadata as IRuntimeMessageMetadata)?.batch;
        // If no batchClientId has been set then we're in an individual batch. Else, if we get
        // batch end metadata, this is end of the current batch.
        if (!this.batchClientId || batch === false) {
            this.batchClientId = undefined;
            this.emitter.emit("batchEnd", undefined, message);
            this.deltaScheduler.batchEnd();
            return;
        }
    }

    private setPaused(localPaused: boolean) {
        // Return early if no change in value
        if (this.localPaused === localPaused) {
            return;
        }

        this.localPaused = localPaused;
        if (localPaused) {
            // eslint-disable-next-line @typescript-eslint/no-floating-promises
            this.deltaManager.inbound.systemPause();
        } else {
            this.deltaManager.inbound.systemResume();
        }
    }

    private updatePauseState(sequenceNumber: number) {
        // If the inbound queue is ever empty we pause it and wait for new events
        if (this.deltaManager.inbound.length === 0) {
            this.setPaused(true);
            return;
        }

        // If no message has caused the pause flag to be set, or the next message up is not the one we need to pause at
        // then we simply continue processing
        if (!this.pauseSequenceNumber || sequenceNumber + 1 < this.pauseSequenceNumber) {
            this.setPaused(false);
        } else {
            // Otherwise the next message requires us to pause
            this.setPaused(true);
        }
    }

    private trackPending(message: ISequencedDocumentMessage) {
        const metadata = message.metadata as IRuntimeMessageMetadata | undefined;

        // Protocol messages are never part of a runtime batch of messages
        if (!isRuntimeMessage(message)) {
            this.pauseSequenceNumber = undefined;
            this.pauseClientId = undefined;
            return;
        }

        const batchMetadata = metadata ? metadata.batch : undefined;

        // If the client ID changes then we can move the pause point. If it stayed the same then we need to check.
        if (this.pauseClientId === message.clientId) {
            if (batchMetadata !== undefined) {
                // If batchMetadata is not undefined then if it's true we've begun a new batch - if false we've ended
                // the previous one
                this.pauseSequenceNumber = batchMetadata ? message.sequenceNumber : undefined;
                this.pauseClientId = batchMetadata ? this.pauseClientId : undefined;
            }
        } else {
            // We check the batch flag for the new clientID - if true we pause otherwise we reset the tracking data
            this.pauseSequenceNumber = batchMetadata ? message.sequenceNumber : undefined;
            this.pauseClientId = batchMetadata ? message.clientId : undefined;
        }
    }
}

export const taskSchedulerId = "_scheduler";

// Wraps the provided list of packages and augments with some system level services.
class ContainerRuntimeDataStoreRegistry extends FluidDataStoreRegistry {
    constructor(namedEntries: NamedFluidDataStoreRegistryEntries) {
        super([
            ...namedEntries,
            TaskManagerFactory.registryEntry,
        ]);
    }
}

/**
 * Represents the runtime of the container. Contains helper functions/state of the container.
 * It will define the store level mappings.
 */
export class ContainerRuntime extends TypedEventEmitter<IContainerRuntimeEvents>
    implements
        IContainerRuntime,
        IContainerRuntimeDirtyable,
        IRuntime,
        ISummarizerRuntime,
        ISummarizerInternalsProvider
{
    public get IContainerRuntime() { return this; }
    public get IContainerRuntimeDirtyable() { return this; }
    public get IFluidRouter() { return this; }

    // 0.24 back-compat attachingBeforeSummary
    public readonly runtimeVersion = pkgVersion;

    /**
     * Load the stores from a snapshot and returns the runtime.
     * @param context - Context of the container.
     * @param registry - Mapping to the stores.
     * @param requestHandlers - Request handlers for the container runtime
     * @param runtimeOptions - Additional options to be passed to the runtime
     */
    public static async load(
        context: IContainerContext,
        registryEntries: NamedFluidDataStoreRegistryEntries,
        requestHandler?: (request: IRequest, runtime: IContainerRuntime) => Promise<IResponse>,
        runtimeOptions?: IContainerRuntimeOptions,
        containerScope: IFluidObject = context.scope,
    ): Promise<ContainerRuntime> {
        // Back-compat: <= 0.18 loader
        if (context.deltaManager.lastSequenceNumber === undefined) {
            Object.defineProperty(context.deltaManager, "lastSequenceNumber", {
                // eslint-disable-next-line @typescript-eslint/no-unsafe-return
                get: () => (context.deltaManager as any).referenceSequenceNumber,
            });
        }

        const registry = new ContainerRuntimeDataStoreRegistry(registryEntries);

        const tryFetchBlob = async <T>(blobName: string): Promise<T | undefined> => {
            const blobId = context.baseSnapshot?.blobs[blobName];
            if (context.baseSnapshot && blobId) {
                return context.storage ?
                    readAndParse<T>(context.storage, blobId) :
                    readAndParseFromBlobs<T>(context.baseSnapshot.blobs, blobId);
            }
        };
        const chunks = await tryFetchBlob<[string, string[]][]>(chunksBlobName) ?? [];
        const metadata = await tryFetchBlob<IContainerRuntimeMetadata>(metadataBlobName);

        const runtime = new ContainerRuntime(
            context,
            registry,
            metadata,
            chunks,
            runtimeOptions,
            containerScope,
            requestHandler);

        // Create all internal data stores if not already existing on storage or loaded a detached
        // container from snapshot(ex. draft mode).
        if (!context.existing) {
            await runtime.createRootDataStore(TaskManagerFactory.type, taskSchedulerId);
        }

        runtime.subscribeToLeadership();

        return runtime;
    }

    public get id(): string {
        return this.context.id;
    }

    public get existing(): boolean {
        // eslint-disable-next-line @typescript-eslint/no-non-null-assertion
        return this.context.existing!;
    }

    public get options(): any {
        // eslint-disable-next-line @typescript-eslint/no-unsafe-return
        return this.context.options;
    }

    public get clientId(): string | undefined {
        return this.context.clientId;
    }

    public get clientDetails(): IClientDetails {
        return this.context.clientDetails;
    }

    public get deltaManager(): IDeltaManager<ISequencedDocumentMessage, IDocumentMessage> {
        return this.context.deltaManager;
    }

    public get storage(): IDocumentStorageService {
        // eslint-disable-next-line @typescript-eslint/no-non-null-assertion
        return this.context.storage!;
    }

    public get branch(): string {
        return this.context.branch;
    }

    public get snapshotFn(): (message: string) => Promise<void> {
        return this.context.snapshotFn;
    }

    public get reSubmitFn(): (
        type: ContainerMessageType,
        content: any,
        localOpMetadata: unknown,
        opMetadata: Record<string, unknown> | undefined,
    ) => void {
        // eslint-disable-next-line @typescript-eslint/unbound-method
        return this.reSubmit;
    }

    public get closeFn(): (error?: ICriticalContainerError) => void {
        return this.context.closeFn;
    }

    public get loader(): ILoader {
        return this.context.loader;
    }

    public get flushMode(): FlushMode {
        return this._flushMode;
    }

    public get scope(): IFluidObject {
        return this.containerScope;
    }

    public get IFluidDataStoreRegistry(): IFluidDataStoreRegistry {
        return this.registry;
    }

    public get attachState(): AttachState {
        if (this.context.attachState !== undefined) {
            return this.context.attachState;
        }
        // 0.21 back-compat isAttached
        return (this.context as any).isAttached() ? AttachState.Attached : AttachState.Detached;
    }

    public nextSummarizerP?: Promise<Summarizer>;
    public nextSummarizerD?: Deferred<Summarizer>;

    // Back compat: 0.28, can be removed in 0.29
    public readonly IFluidSerializer: IFluidSerializer;

    public readonly IFluidHandleContext: IFluidHandleContext;

    // internal logger for ContainerRuntime
    private readonly _logger: ITelemetryLogger;
    // publicly visible logger, to be used by stores, summarize, etc.
    public readonly logger: ITelemetryLogger;
    public readonly previousState: IPreviousState;
    private readonly summaryManager: SummaryManager;
    private latestSummaryAck: ISummaryContext;

    private readonly summarizerNode: IRootSummarizerNodeWithGC;

    private tasks: string[] = [];

    // Back-compat: version decides between loading document and chaincode.
    private version: string | undefined;

    private _flushMode = FlushMode.Automatic;
    private needsFlush = false;
    private flushTrigger = false;

    // Always matched IAgentScheduler.leader property
    private _leader = false;

    private _connected: boolean;

    public get connected(): boolean {
        return this._connected;
    }

    public get leader(): boolean {
        return this._leader;
    }

    public get summarizerClientId(): string | undefined {
        return this.summaryManager.summarizer;
    }

    private get summaryConfiguration() {
        return this.context.serviceConfiguration
            ? { ...DefaultSummaryConfiguration, ...this.context.serviceConfiguration.summary }
            : DefaultSummaryConfiguration;
    }

    private _disposed = false;
    public get disposed() { return this._disposed; }

    private dirtyDocument = false;
    private emitDirtyDocumentEvent = true;
    private readonly summarizer: Summarizer;
    private readonly deltaSender: IDeltaSender | undefined;
    private readonly scheduleManager: ScheduleManager;
    private readonly blobManager: BlobManager;
    private readonly pendingStateManager: PendingStateManager;

    // Local copy of incomplete received chunks.
    private readonly chunkMap: Map<string, string[]>;

    private readonly dataStores: DataStores;

    private constructor(
        private readonly context: IContainerContext,
        private readonly registry: IFluidDataStoreRegistry,
        metadata: IContainerRuntimeMetadata = { snapshotFormatVersion: undefined },
        chunks: [string, string[]][],
        private readonly runtimeOptions: IContainerRuntimeOptions = {
            generateSummaries: true,
            enableWorker: false,
            runGC: true,
        },
        private readonly containerScope: IFluidObject,
        private readonly requestHandler?: (request: IRequest, runtime: IContainerRuntime) => Promise<IResponse>,
    ) {
        super();

        this._connected = this.context.connected;
        this.chunkMap = new Map<string, string[]>(chunks);

        this.IFluidHandleContext = new ContainerFluidHandleContext("", this);
        this.IFluidSerializer = new FluidSerializer(this.IFluidHandleContext);

        this.logger = ChildLogger.create(context.logger, undefined, {
            runtimeVersion: pkgVersion,
        });

        this._logger = ChildLogger.create(this.logger, "ContainerRuntime");

        this.latestSummaryAck = {
            proposalHandle: undefined,
            ackHandle: this.context.getLoadedFromVersion()?.id,
        };

        const loadedFromSequenceNumber = this.deltaManager.initialSequenceNumber;
        this.summarizerNode = createRootSummarizerNodeWithGC(
            this.logger,
            // Summarize function to call when summarize is called. Summarizer node always tracks summary state.
            async (fullTree: boolean, trackState: boolean) => this.summarizeInternal(fullTree, trackState),
            // Latest change sequence number, no changes since summary applied yet
            loadedFromSequenceNumber,
            // Summary reference sequence number, undefined if no summary yet
            context.baseSnapshot ? loadedFromSequenceNumber : undefined,
            {
                // Must set to false to prevent sending summary handle which would be pointing to
                // a summary with an older protocol state.
                canReuseHandle: false,
                // Must set to true to throw on any data stores failure that was too severe to be handled.
                // We also are not decoding the base summaries at the root.
                throwOnFailure: true,
            },
        );

        this.dataStores = new DataStores(
            getSnapshotForDataStores(context.baseSnapshot, metadata.snapshotFormatVersion),
            this,
            (attachMsg) => this.submit(ContainerMessageType.Attach, attachMsg),
            (id: string, createParam: CreateChildSummarizerNodeParam) => (
                    summarizeInternal: SummarizeInternalFn,
                    getGCDataFn: () => Promise<IGarbageCollectionData>,
                    getInitialGCSummaryDetailsFn: () => Promise<IGarbageCollectionSummaryDetails>,
                    usedRoutes: string[],
                ) => this.summarizerNode.createChild(
                    summarizeInternal,
                    id,
                    createParam,
                    undefined,
                    getGCDataFn,
                    getInitialGCSummaryDetailsFn,
                    usedRoutes,
                ),
            this._logger);

        this.blobManager = new BlobManager(
            this.IFluidHandleContext,
            () => this.storage,
            (blobId) => this.submit(ContainerMessageType.BlobAttach, undefined, undefined, { blobId }),
        );
        this.blobManager.load(context.baseSnapshot?.trees[blobsTreeName]);

        this.scheduleManager = new ScheduleManager(
            context.deltaManager,
            this,
            ChildLogger.create(this.logger, "ScheduleManager"),
        );

        this.deltaSender = this.deltaManager;

        this.pendingStateManager = new PendingStateManager(this);

        this.context.quorum.on("removeMember", (clientId: string) => {
            this.clearPartialChunks(clientId);
        });

        this.context.quorum.on("addProposal", (proposal) => {
            if (proposal.key === "code" || proposal.key === "code2") {
                this.emit("codeDetailsProposed", proposal.value, proposal);
            }
        });

        if (this.context.previousRuntimeState === undefined || this.context.previousRuntimeState.state === undefined) {
            this.previousState = {};
        } else {
            this.previousState = this.context.previousRuntimeState.state as IPreviousState;
        }

        // We always create the summarizer in the case that we are asked to generate summaries. But this may
        // want to be on demand instead.
        // Don't use optimizations when generating summaries with a document loaded using snapshots.
        // This will ensure we correctly convert old documents.
        this.summarizer = new Summarizer(
            "/_summarizer",
            this /* ISummarizerRuntime */,
            () => this.summaryConfiguration,
            this /* ISummarizerInternalsProvider */,
            this.IFluidHandleContext,
            this.previousState.summaryCollection);

        // Create the SummaryManager and mark the initial state
        this.summaryManager = new SummaryManager(
            context,
            this.runtimeOptions.generateSummaries !== false,
            !!this.runtimeOptions.enableWorker,
            this.logger,
            (summarizer) => { this.nextSummarizerP = summarizer; },
            this.previousState.nextSummarizerP,
            !!this.previousState.reload,
            this.runtimeOptions.initialSummarizerDelayMs);

        if (this.connected) {
            // eslint-disable-next-line @typescript-eslint/no-non-null-assertion
            this.summaryManager.setConnected(this.context.clientId!);
        }

        this.deltaManager.on("readonly", (readonly: boolean) => {
            // we accumulate ops while being in read-only state.
            // once user gets write permissions and we have active connection, flush all pending ops.
            assert(readonly === this.deltaManager.readonly, "inconsistent readonly property/event state");

            // We need to be very careful with when we (re)send pending ops, to ensure that we only send ops
            // when we either never send an op, or attempted to send it but we know for sure it was not
            // sequenced by server and will never be sequenced (i.e. was lost)
            // For loss of connection, we wait for our own "join" op and use it a a barrier to know all the
            // ops that made it from previous connection, before switching clientId and raising "connected" event
            // But with read-only permissions, if we transition between read-only and r/w states while on same
            // connection, then we have no good signal to tell us when it's safe to send ops we accumulated while
            // being in read-only state.
            // For that reason, we support getting to read-only state only when disconnected. This ensures that we
            // can rely on same safety mechanism and resend ops only when we establish new connection.
            // This is applicable for read-only permissions (event is raised before connection is properly registered),
            // but it's an extra requirement for Container.forceReadonly() API
            assert(!readonly || !this.connected, "Unsafe to transition to read-only state!");

            this.replayPendingStates();
        });

        ReportOpPerfTelemetry(this.context.clientId, this.deltaManager, this.logger);
    }

    public dispose(error?: Error): void {
        if (this._disposed) {
            return;
        }
        this._disposed = true;

        this.logger.sendTelemetryEvent({
            eventName: "ContainerRuntimeDisposed",
            category: "generic",
            isDirty: this.isDocumentDirty(),
            lastSequenceNumber: this.deltaManager.lastSequenceNumber,
            attachState: this.attachState,
            message: error?.message,
        });

        this.summaryManager.dispose();
        this.summarizer.dispose();

        this.dataStores.dispose();

        this.emit("dispose");
        this.removeAllListeners();
    }

    public get IFluidTokenProvider() {
        if (this.options && this.options.intelligence) {
            // eslint-disable-next-line @typescript-eslint/consistent-type-assertions
            return {
                intelligence: this.options.intelligence,
            } as IFluidTokenProvider;
        }
        return undefined;
    }

    public get IFluidConfiguration() {
        return this.context.configuration;
    }

    /**
     * Notifies this object about the request made to the container.
     * @param request - Request made to the handler.
     */
    public async request(request: IRequest): Promise<IResponse> {
        const parser = RequestParser.create(request);
        const id = parser.pathParts[0];

        if (id === "_summarizer" && parser.pathParts.length === 1) {
            return {
                status: 200,
                mimeType: "fluid/object",
                value: this.summarizer,
            };
        }
        if (this.requestHandler !== undefined) {
            return this.requestHandler(parser, this);
        }

        return {
            status: 404,
            mimeType: "text/plain",
            value: "resource not found",
        };
    }

    /**
     * Resolves URI representing handle
     * @param request - Request made to the handler.
     */
    public async resolveHandle(request: IRequest): Promise<IResponse> {
        const requestParser = RequestParser.create(request);
        const id = requestParser.pathParts[0];

        if (id === "_channels") {
            return this.resolveHandle(requestParser.createSubRequest(1));
        }

        if (id === BlobManager.basePath && requestParser.isLeaf(2)) {
            const handle = await this.blobManager.getBlob(requestParser.pathParts[1]);
            if (handle) {
                return {
                    status: 200,
                    mimeType: "fluid/object",
                    value: handle.get(),
                };
            } else {
                return {
                    status: 404,
                    mimeType: "text/plain",
                    value: "blob not found",
                };
            }
        } else if (requestParser.pathParts.length > 0) {
            const wait =
                typeof request.headers?.wait === "boolean" ? request.headers.wait : undefined;

            const dataStore = await this.getDataStore(id, wait);
            const subRequest = requestParser.createSubRequest(1);
            // We always expect createSubRequest to include a leading slash, but asserting here to protect against
            // unintentionally modifying the url if that changes.
            assert(subRequest.url.startsWith("/"), "Expected createSubRequest url to include a leading slash");
            return dataStore.IFluidRouter.request(subRequest);
        }

        return {
            status: 404,
            mimeType: "text/plain",
            value: "resource not found",
        };
    }

    /**
     * Notifies this object to take the snapshot of the container.
     * @deprecated - Use summarize to get summary of the container runtime.
     */
    public async snapshot(): Promise<ITree> {
        const root: ITree = { entries: await this.dataStores.snapshot(), id: null };

        if (this.chunkMap.size > 0) {
            root.entries.push(new BlobTreeEntry(chunksBlobName, JSON.stringify([...this.chunkMap])));
        }

        return root;
    }

    private addContainerBlobsToSummary(summaryTree: ISummaryTreeWithStats) {
        if (this.chunkMap.size > 0) {
            const content = JSON.stringify([...this.chunkMap]);
            addBlobToSummary(summaryTree, chunksBlobName, content);
        }
        const blobsTree = convertToSummaryTree(this.blobManager.snapshot(), false);
        addTreeToSummary(summaryTree, blobsTreeName, blobsTree);
    }

    public async requestSnapshot(tagMessage: string): Promise<void> {
        return this.context.requestSnapshot(tagMessage);
    }

    public async stop(): Promise<IRuntimeState> {
        this.verifyNotClosed();

        const snapshot = await this.snapshot();
        const state: IPreviousState = {
            reload: true,
            summaryCollection: this.summarizer.summaryCollection,
            nextSummarizerP: this.nextSummarizerP,
            nextSummarizerD: this.nextSummarizerD,
        };

        this.dispose(new Error("ContainerRuntimeStopped"));

        return { snapshot, state };
    }

    private replayPendingStates() {
        // We need to be able to send ops to replay states
        if (!this.canSendOps()) { return; }

        // We need to temporary clear the dirty flags and disable
        // dirty state change events to detect whether replaying ops
        // has any effect.

        // Save the old state, reset to false, disable event emit
        const oldState = this.dirtyDocument;
        this.dirtyDocument = false;
        this.emitDirtyDocumentEvent = false;

        // replay the ops
        this.pendingStateManager.replayPendingStates();

        // Save the new start and restore the old state, re-enable event emit
        const newState = this.dirtyDocument;
        this.dirtyDocument = oldState;
        this.emitDirtyDocumentEvent = true;

        // Officially transition from the old state to the new state.
        this.updateDocumentDirtyState(newState);
    }

    public setConnectionState(connected: boolean, clientId?: string) {
        this.verifyNotClosed();

        // There might be no change of state due to Container calling this API after loading runtime.
        const changeOfState = this._connected !== connected;
        this._connected = connected;

        if (changeOfState) {
           this.replayPendingStates();
        }

        this.dataStores.setConnectionState(connected, clientId);

        raiseConnectedEvent(this._logger, this, connected, clientId);

        if (connected) {
            assert(!!clientId);
            this.summaryManager.setConnected(clientId);
        } else {
            this.summaryManager.setDisconnected();
        }
    }

    public process(messageArg: ISequencedDocumentMessage, local: boolean) {
        this.verifyNotClosed();

        // If it's not message for runtime, bail out right away.
        if (!isRuntimeMessage(messageArg)) {
            return;
        }

        // Do shallow copy of message, as methods below will modify it.
        // There might be multiple container instances receiving same message
        // We do not need to make deep copy, as each layer will just replace message.content itself,
        // but would not modify contents details
        let message = { ...messageArg };

        let error: any | undefined;

        // Surround the actual processing of the operation with messages to the schedule manager indicating
        // the beginning and end. This allows it to emit appropriate events and/or pause the processing of new
        // messages once a batch has been fully processed.
        this.scheduleManager.beginOperation(message);

        try {
            message = unpackRuntimeMessage(message);

            // Chunk processing must come first given that we will transform the message to the unchunked version
            // once all pieces are available
            message = this.processRemoteChunkedMessage(message);

            let localMessageMetadata: unknown;
            if (local) {
                // Call the PendingStateManager to process local messages.
                // Do not process local chunked ops until all pieces are available.
                if (message.type !== ContainerMessageType.ChunkedOp) {
                    localMessageMetadata = this.pendingStateManager.processPendingLocalMessage(message);
                }

                // If there are no more pending messages after processing a local message,
                // the document is no longer dirty.
                if (!this.pendingStateManager.hasPendingMessages()) {
                    this.updateDocumentDirtyState(false);
                }
            }

            switch (message.type) {
                case ContainerMessageType.Attach:
                    this.dataStores.processAttachMessage(message, local);
                    break;
                case ContainerMessageType.FluidDataStoreOp:
                    this.dataStores.processFluidDataStoreOp(message, local, localMessageMetadata);
                    break;
                case ContainerMessageType.BlobAttach:
                    assert(message?.metadata?.blobId);
                    this.blobManager.addBlobId(message.metadata.blobId);
                    break;
                default:
            }

            this.emit("op", message);
        } catch (e) {
            error = e;
            throw e;
        } finally {
            this.scheduleManager.endOperation(error, message);
        }
    }

    public processSignal(message: ISignalMessage, local: boolean) {
        const envelope = message.content as ISignalEnvelope;
        const transformed: IInboundSignalMessage = {
            clientId: message.clientId,
            content: envelope.contents.content,
            type: envelope.contents.type,
        };

        if (envelope.address === undefined) {
            // No address indicates a container signal message.
            this.emit("signal", transformed, local);
            return;
        }

        this.dataStores.processSignal(envelope.address, transformed, local);
    }

    public async getRootDataStore(id: string, wait = true): Promise<IFluidRouter> {
        return this.dataStores.getDataStore(id, wait);
    }

    protected async getDataStore(id: string, wait = true): Promise<IFluidRouter> {
        return this.dataStores.getDataStore(id, wait);
    }

    public notifyDataStoreInstantiated(context: IFluidDataStoreContext) {
        const fluidDataStorePkgName = context.packagePath[context.packagePath.length - 1];
        const registryPath =
            `/${context.packagePath.slice(0, context.packagePath.length - 1).join("/")}`;
        this.emit("fluidDataStoreInstantiated", fluidDataStorePkgName, registryPath, !context.existing);
    }

    public setFlushMode(mode: FlushMode): void {
        if (mode === this._flushMode) {
            return;
        }

        // If switching to manual mode add a warning trace indicating the underlying loader does not support
        // this feature yet. Can remove in 0.9.
        if (!this.deltaSender && mode === FlushMode.Manual) {
            debug("DeltaManager does not yet support flush modes");
            return;
        }

        // Flush any pending batches if switching back to automatic
        if (mode === FlushMode.Automatic) {
            this.flush();
        }

        this._flushMode = mode;

        // Let the PendingStateManager know that FlushMode has been updated.
        this.pendingStateManager.onFlushModeUpdated(mode);
    }

    public flush(): void {
        if (!this.deltaSender) {
            debug("DeltaManager does not yet support flush modes");
            return;
        }

        // Let the PendingStateManager know that there was an attempt to flush messages.
        // Note that this should happen before the `this.needsFlush` check below because in the scenario where we are
        // not connected, `this.needsFlush` will be false but the PendingStateManager might have pending messages and
        // hence needs to track this.
        this.pendingStateManager.onFlush();

        // If flush has already been called then exit early
        if (!this.needsFlush) {
            return;
        }

        this.needsFlush = false;
        return this.deltaSender.flush();
    }

    public orderSequentially(callback: () => void): void {
        // If flush mode is already manual we are either
        // nested in another orderSequentially, or
        // the app is flushing manually, in which
        // case this invocation doesn't own
        // flushing.
        if (this.flushMode === FlushMode.Manual) {
            callback();
        } else {
            const savedFlushMode = this.flushMode;

            this.setFlushMode(FlushMode.Manual);

            try {
                callback();
            } finally {
                this.flush();
                this.setFlushMode(savedFlushMode);
            }
        }
    }

    public async createDataStore(pkg: string | string[]): Promise<IFluidRouter> {
        return this._createDataStore(pkg, false /* isRoot */);
    }

    public async createRootDataStore(pkg: string | string[], rootDataStoreId: string): Promise<IFluidRouter> {
        const fluidDataStore = await this._createDataStore(pkg, true /* isRoot */, rootDataStoreId);
        fluidDataStore.bindToContext();
        return fluidDataStore;
    }

    public createDetachedRootDataStore(
        pkg: Readonly<string[]>,
        rootDataStoreId: string): IFluidDataStoreContextDetached
    {
        return this.dataStores.createDetachedDataStoreCore(pkg, true, rootDataStoreId);
    }

    public createDetachedDataStore(pkg: Readonly<string[]>): IFluidDataStoreContextDetached {
        return this.dataStores.createDetachedDataStoreCore(pkg, false);
    }

    public async _createDataStoreWithProps(pkg: string | string[], props?: any, id = uuid()):
        Promise<IFluidDataStoreChannel> {
        return this.dataStores._createFluidDataStoreContext(
            Array.isArray(pkg) ? pkg : [pkg], id, false /* isRoot */, props).realize();
    }

    private async _createDataStore(
        pkg: string | string[],
        isRoot: boolean,
        id = uuid(),
    ): Promise<IFluidDataStoreChannel> {
        return this.dataStores._createFluidDataStoreContext(Array.isArray(pkg) ? pkg : [pkg], id, isRoot).realize();
    }

    private canSendOps() {
        return this.connected && !this.deltaManager.readonly;
    }

    public getQuorum(): IQuorum {
        return this.context.quorum;
    }

    public getAudience(): IAudience {
        // eslint-disable-next-line @typescript-eslint/no-non-null-assertion
        return this.context.audience!;
    }

    public raiseContainerWarning(warning: ContainerWarning) {
        this.context.raiseContainerWarning(warning);
    }

    /**
     * Notifies this object to register tasks to be performed.
     * @param tasks - List of tasks.
     * @param version - Version of the Fluid package.
     */
    public registerTasks(tasks: string[], version?: string) {
        this.verifyNotClosed();
        this.tasks = tasks;
        this.version = version;
        if (this.leader) {
            this.runTaskAnalyzer();
        }
    }

    /**
     * Returns true of document is dirty, i.e. there are some pending local changes that
     * either were not sent out to delta stream or were not yet acknowledged.
     */
    public isDocumentDirty(): boolean {
        return this.dirtyDocument;
    }

    /**
     * Will return true for any message that affect the dirty state of this document
     * This function can be used to filter out any runtime operations that should not be affecting whether or not
     * the IFluidDataStoreRuntime.isDocumentDirty call returns true/false
     * @param type - The type of ContainerRuntime message that is being checked
     * @param contents - The contents of the message that is being verified
     */
    public isMessageDirtyable(message: ISequencedDocumentMessage) {
        assert(
            isRuntimeMessage(message) === true,
            "Message passed for dirtyable check should be a container runtime message",
        );
        return this.isContainerMessageDirtyable(message.type as ContainerMessageType, message.contents);
    }

    private isContainerMessageDirtyable(type: ContainerMessageType, contents: any) {
        if (type === ContainerMessageType.Attach) {
            const attachMessage = contents as InboundAttachMessage;
            if (attachMessage.id === taskSchedulerId) {
                return false;
            }
        } else if (type === ContainerMessageType.FluidDataStoreOp) {
            const envelope = contents as IEnvelope;
            if (envelope.address === taskSchedulerId) {
                return false;
            }
        }
        return true;
    }

    /**
     * Submits the signal to be sent to other clients.
     * @param type - Type of the signal.
     * @param content - Content of the signal.
     */
    public submitSignal(type: string, content: any) {
        this.verifyNotClosed();
        const envelope: ISignalEnvelope = { address: undefined, contents: { type, content } };
        return this.context.submitSignalFn(envelope);
    }

    public submitDataStoreSignal(address: string, type: string, content: any) {
        const envelope: ISignalEnvelope = { address, contents: { type, content } };
        return this.context.submitSignalFn(envelope);
    }

    /**
     * Returns a summary of the runtime at the current sequence number.
     * @param fullTree - true to bypass optimizations and force a full summary tree.
     * @param trackState - This tells whether we should track state from this summary.
     */
    private async summarize(fullTree: boolean = false, trackState: boolean = true): Promise<IChannelSummarizeResult> {
        const summarizeResult = await this.summarizerNode.summarize(fullTree, trackState);
        assert(summarizeResult.summary.type === SummaryType.Tree,
            "Container Runtime's summarize should always return a tree");
        return summarizeResult as IChannelSummarizeResult;
    }

    private async summarizeInternal(fullTree: boolean, trackState: boolean): Promise<ISummarizeInternalResult> {
        const summarizeResult = await this.dataStores.summarize(fullTree, trackState);
        this.addContainerBlobsToSummary(summarizeResult);
        return {
            ...summarizeResult,
            id: "",
        };
    }

    public setAttachState(attachState: AttachState.Attaching | AttachState.Attached): void {
        if (attachState === AttachState.Attaching) {
            assert(this.attachState === AttachState.Attaching,
                "Container Context should already be in attaching state");
        } else {
            assert(this.attachState === AttachState.Attached, "Container Context should already be in attached state");
        }
        this.dataStores.setAttachState(attachState);
    }

    public createSummary(): ISummaryTree {
        const summaryTree = this.dataStores.createSummary();
        this.addContainerBlobsToSummary(summaryTree);
        return summaryTree.summary;
    }

    public async getAbsoluteUrl(relativeUrl: string): Promise<string | undefined> {
        if (this.context.getAbsoluteUrl === undefined) {
            throw new Error("Driver does not implement getAbsoluteUrl");
        }
        if (this.attachState !== AttachState.Attached) {
            return undefined;
        }
        return this.context.getAbsoluteUrl(relativeUrl);
    }

    /** Implementation of ISummarizerInternalsProvider.generateSummary */
    public async generateSummary(
        fullTree: boolean = false,
        safe: boolean = false,
        summaryLogger: ITelemetryLogger,
    ): Promise<GenerateSummaryData | undefined> {
        const summaryRefSeqNum = this.deltaManager.lastSequenceNumber;
        const message =
            `Summary @${summaryRefSeqNum}:${this.deltaManager.minimumSequenceNumber}`;

        this.summarizerNode.startSummary(summaryRefSeqNum, summaryLogger);

        try {
            await this.deltaManager.inbound.pause();

            const attemptData: Omit<IUnsubmittedSummaryData, "reason"> = {
                referenceSequenceNumber: summaryRefSeqNum,
                submitted: false,
            };

            if (!this.connected) {
                // If summarizer loses connection it will never reconnect
                return { ...attemptData, reason: "disconnected" };
            }

            if (this.runtimeOptions.runGC) {
                // Get the container's GC data and run GC on the reference graph in it.
                const gcData = await this.dataStores.getGCData();
                const { referencedNodeIds } = runGarbageCollection(gcData.gcNodes, [ "/" ], this.logger);

                // Remove this node's route ("/") and notify data stores of routes that are used in it.
                const usedRoutes = referencedNodeIds.filter((id: string) => { return id !== "/"; });
                this.dataStores.updateUsedRoutes(usedRoutes);
            }

            const trace = Trace.start();
            const summarizeResult = await this.summarize(fullTree || safe, true /* trackState */);

            const generateData: IGeneratedSummaryData = {
                summaryStats: summarizeResult.stats,
                generateDuration: trace.trace().duration,
            };

            if (!this.connected) {
                return { ...attemptData, ...generateData, reason: "disconnected" };
            }

            // Ensure that lastSequenceNumber has not changed after pausing
            const lastSequenceNumber = this.deltaManager.lastSequenceNumber;
            assert(
                lastSequenceNumber === summaryRefSeqNum,
                `lastSequenceNumber changed while paused. ${lastSequenceNumber} !== ${summaryRefSeqNum}`,
            );

            const handle = await this.storage.uploadSummaryWithContext(
                summarizeResult.summary,
                this.latestSummaryAck);

            // safe mode refreshes the latest summary ack
            if (safe) {
                const version = await this.getVersionFromStorage(this.id);
                await this.refreshLatestSummaryAck(
                    undefined,
                    version.id,
                    new ChildLogger(summaryLogger, undefined, { safeSummary: true }),
                    version,
                );
            }

            // eslint-disable-next-line @typescript-eslint/no-non-null-assertion
            const parent = this.latestSummaryAck.ackHandle!;
            const summaryMessage: ISummaryContent = {
                handle,
                head: parent,
                message,
                parents: parent ? [parent] : [],
            };
            const uploadData: IUploadedSummaryData = {
                handle,
                uploadDuration: trace.trace().duration,
            };

            if (!this.connected) {
                return { ...attemptData, ...generateData, ...uploadData, reason: "disconnected" };
            }

            // We need the summary op's reference sequence number to match our summary sequence number
            // Otherwise we'll get the wrong sequence number stamped on the summary's .protocol attributes
            assert(
                this.deltaManager.lastSequenceNumber === summaryRefSeqNum,
                `lastSequenceNumber changed before the summary op could be submitted. `
                + `${this.deltaManager.lastSequenceNumber} !== ${summaryRefSeqNum}`,
            );

            const clientSequenceNumber =
                this.submitSystemMessage(MessageType.Summarize, summaryMessage);

            this.summarizerNode.completeSummary(handle);

            return {
                ...attemptData,
                ...generateData,
                ...uploadData,
                submitted: true,
                clientSequenceNumber,
                submitOpDuration: trace.trace().duration,
            };
        } finally {
            // Cleanup wip summary in case of failure
            this.summarizerNode.clearSummary();
            // Restart the delta manager
            this.deltaManager.inbound.resume();
        }
    }

    private processRemoteChunkedMessage(message: ISequencedDocumentMessage) {
        if (message.type !== ContainerMessageType.ChunkedOp) {
            return message;
        }

        const clientId = message.clientId;
        const chunkedContent = message.contents as IChunkedOp;
        this.addChunk(clientId, chunkedContent);
        if (chunkedContent.chunkId === chunkedContent.totalChunks) {
            const newMessage = { ...message };
            // eslint-disable-next-line @typescript-eslint/no-non-null-assertion
            const serializedContent = this.chunkMap.get(clientId)!.join("");
            newMessage.contents = JSON.parse(serializedContent);
            newMessage.type = chunkedContent.originalType;
            this.clearPartialChunks(clientId);
            return newMessage;
        }
        return message;
    }

    private addChunk(clientId: string, chunkedContent: IChunkedOp) {
        let map = this.chunkMap.get(clientId);
        if (map === undefined) {
            map = [];
            this.chunkMap.set(clientId, map);
        }
        assert(chunkedContent.chunkId === map.length + 1); // 1-based indexing
        map.push(chunkedContent.contents);
    }

    private clearPartialChunks(clientId: string) {
        if (this.chunkMap.has(clientId)) {
            this.chunkMap.delete(clientId);
        }
    }

    private updateDocumentDirtyState(dirty: boolean) {
        if (this.dirtyDocument === dirty) {
            return;
        }

        this.dirtyDocument = dirty;
        if (this.emitDirtyDocumentEvent) {
            this.emit(dirty ? "dirtyDocument" : "savedDocument");
        }
    }

    public submitDataStoreOp(
        id: string,
        contents: any,
        localOpMetadata: unknown = undefined): void {
        const envelope: IEnvelope = {
            address: id,
            contents,
        };
        this.submit(ContainerMessageType.FluidDataStoreOp, envelope, localOpMetadata);
    }

    public async uploadBlob(blob: ArrayBufferLike): Promise<IFluidHandle<ArrayBufferLike>> {
        return this.blobManager.createBlob(blob);
    }

    private submit(
        type: ContainerMessageType,
        content: any,
        localOpMetadata: unknown = undefined,
        opMetadata: Record<string, unknown> | undefined = undefined,
    ): void {
        this.verifyNotClosed();

        let clientSequenceNumber: number = -1;

        if (this.canSendOps()) {
            const serializedContent = JSON.stringify(content);
            const maxOpSize = this.context.deltaManager.maxMessageSize;

            // If in manual flush mode we will trigger a flush at the next turn break
            if (this.flushMode === FlushMode.Manual && !this.needsFlush) {
                // eslint-disable-next-line no-param-reassign
                opMetadata = { ...opMetadata, batch: true };
                this.needsFlush = true;

                // Use Promise.resolve().then() to queue a microtask to detect the end of the turn and force a flush.
                if (!this.flushTrigger) {
                    // eslint-disable-next-line @typescript-eslint/no-floating-promises
                    Promise.resolve().then(() => {
                        this.flushTrigger = false;
                        this.flush();
                    });
                }
            }

            // Note: Chunking will increase content beyond maxOpSize because we JSON'ing JSON payload -
            // there will be a lot of escape characters that can make it up to 2x bigger!
            // This is Ok, because DeltaManager.shouldSplit() will have 2 * maxMessageSize limit
            if (!serializedContent || serializedContent.length <= maxOpSize) {
                clientSequenceNumber = this.submitRuntimeMessage(
                    type,
                    content,
                    /* batch: */ this._flushMode === FlushMode.Manual,
                    opMetadata);
            } else {
                clientSequenceNumber = this.submitChunkedMessage(type, serializedContent, maxOpSize);
            }
        }

        // Let the PendingStateManager know that a message was submitted.
        this.pendingStateManager.onSubmitMessage(type, clientSequenceNumber, content, localOpMetadata, opMetadata);
        if (this.isContainerMessageDirtyable(type, content)) {
            this.updateDocumentDirtyState(true);
        }
    }

    private submitChunkedMessage(type: ContainerMessageType, content: string, maxOpSize: number): number {
        const contentLength = content.length;
        const chunkN = Math.floor((contentLength - 1) / maxOpSize) + 1;
        let offset = 0;
        let clientSequenceNumber: number = 0;
        for (let i = 1; i <= chunkN; i = i + 1) {
            const chunkedOp: IChunkedOp = {
                chunkId: i,
                contents: content.substr(offset, maxOpSize),
                originalType: type,
                totalChunks: chunkN,
            };
            offset += maxOpSize;
            clientSequenceNumber = this.submitRuntimeMessage(
                ContainerMessageType.ChunkedOp,
                chunkedOp,
                false);
        }
        return clientSequenceNumber;
    }

    private submitSystemMessage(
        type: MessageType,
        contents: any) {
        this.verifyNotClosed();
        assert(this.connected);

        // System message should not be sent in the middle of the batch.
        // That said, we can preserve existing behavior by not flushing existing buffer.
        // That might be not what caller hopes to get, but we can look deeper if telemetry tells us it's a problem.
        const middleOfBatch = this.flushMode === FlushMode.Manual && this.needsFlush;
        if (middleOfBatch) {
            this._logger.sendErrorEvent({ eventName: "submitSystemMessageError", type });
        }

        return this.context.submitFn(
            type,
            contents,
            middleOfBatch);
    }

    private submitRuntimeMessage(
        type: ContainerMessageType,
        contents: any,
        batch: boolean,
        appData?: any) {
        const payload: ContainerRuntimeMessage = { type, contents };
        return this.context.submitFn(
            MessageType.Operation,
            payload,
            batch,
            appData);
    }

    /**
     * Throw an error if the runtime is closed.  Methods that are expected to potentially
     * be called after dispose due to asynchrony should not call this.
     */
    private verifyNotClosed() {
        if (this._disposed) {
            throw new Error("Runtime is closed");
        }
    }

    /**
     * Finds the right store and asks it to resubmit the message. This typically happens when we
     * reconnect and there are pending messages.
     * @param content - The content of the original message.
     * @param localOpMetadata - The local metadata associated with the original message.
     */
    private reSubmit(
        type: ContainerMessageType,
        content: any,
        localOpMetadata: unknown,
        opMetadata: Record<string, unknown> | undefined,
    ) {
        switch (type) {
            case ContainerMessageType.FluidDataStoreOp:
                // For Operations, call resubmitDataStoreOp which will find the right store
                // and trigger resubmission on it.
                this.dataStores.resubmitDataStoreOp(content, localOpMetadata);
                break;
            case ContainerMessageType.Attach:
                this.submit(type, content, localOpMetadata);
                break;
            case ContainerMessageType.ChunkedOp:
                throw new Error(`chunkedOp not expected here`);
            case ContainerMessageType.BlobAttach:
                this.submit(type, content, localOpMetadata, opMetadata);
                break;
            default:
                unreachableCase(type, `Unknown ContainerMessageType: ${type}`);
        }
    }

    private subscribeToLeadership() {
        if (this.context.clientDetails.capabilities.interactive) {
            this.getScheduler().then((scheduler) => {
                const LeaderTaskId = "leader";

                // Each client expresses interest to be a leader.
                // eslint-disable-next-line @typescript-eslint/no-floating-promises
                scheduler.pick(LeaderTaskId, async () => {
                    assert(!this._leader);
                    this.updateLeader(true);
                });

                scheduler.on("lost", (key) => {
                    if (key === LeaderTaskId) {
                        assert(this._leader);
                        this._leader = false;
                        this.updateLeader(false);
                    }
                });
            }).catch((err) => {
                this.closeFn(CreateContainerError(err));
            });

            this.context.quorum.on("removeMember", () => {
                if (this.leader) {
                    this.runTaskAnalyzer();
                }
            });
        }
    }

    public async getTaskManager(): Promise<ITaskManager> {
        return requestFluidObject<ITaskManager>(
            await this.getDataStore(taskSchedulerId, true),
            "");
    }

    public async getScheduler(): Promise<IAgentScheduler> {
        const taskManager = await this.getTaskManager();
        return taskManager.IAgentScheduler;
    }

    private updateLeader(leadership: boolean) {
        this._leader = leadership;
        if (this.leader) {
            assert(this.clientId === undefined || this.connected && this.deltaManager && this.deltaManager.active);
            this.emit("leader");
        } else {
            this.emit("notleader");
        }

        this.dataStores.updateLeader();

        if (this.leader) {
            this.runTaskAnalyzer();
        }
    }

    /**
     * On a client joining/departure, decide whether this client is the new leader.
     * If so, calculate if there are any unhandled tasks for browsers and remote agents.
     * Emit local help message for this browser and submits a remote help message for agents.
     */
    private runTaskAnalyzer() {
        // Analyze the current state and ask for local and remote help separately.
        // If called for detached container, the clientId would not be assigned and it is disconnected. In this
        // case, all tasks are run by the detached container. Called only if a leader. If we have a clientId,
        // then we should be connected as leadership is lost on losing connection.
        const helpTasks = this.clientId === undefined ?
            { browser: this.tasks, robot: [] } :
            analyzeTasks(this.clientId, this.getQuorum().getMembers(), this.tasks);

        if (helpTasks && (helpTasks.browser.length > 0 || helpTasks.robot.length > 0)) {
            if (helpTasks.browser.length > 0) {
                const localHelpMessage: IHelpMessage = {
                    tasks: helpTasks.browser,
                    version: this.version,   // Back-compat
                };
                debug(`Requesting local help for ${helpTasks.browser}`);
                this.emit("localHelp", localHelpMessage);
            }
            if (helpTasks.robot.length > 0) {
                const remoteHelpMessage: IHelpMessage = {
                    tasks: helpTasks.robot,
                    version: this.version,   // Back-compat
                };
                debug(`Requesting remote help for ${helpTasks.robot}`);
                this.submitSystemMessage(MessageType.RemoteHelp, remoteHelpMessage);
            }
        }
    }

    /** Implementation of ISummarizerInternalsProvider.refreshLatestSummaryAck */
    public async refreshLatestSummaryAck(
        proposalHandle: string | undefined,
        ackHandle: string,
        summaryLogger: ITelemetryLogger,
        version?: IVersion,
    ) {
        this.latestSummaryAck = { proposalHandle, ackHandle };

        const getSnapshot = async () => {
            const perfEvent = PerformanceEvent.start(summaryLogger, {
                eventName: "RefreshLatestSummaryGetSnapshot",
                hasVersion: !!version, // expected in this case
            });
            const stats: { getVersionDuration?: number; getSnapshotDuration?: number } = {};
            let snapshot: ISnapshotTree | undefined;
            try {
                const trace = Trace.start();

                const versionToUse = version ?? await this.getVersionFromStorage(ackHandle);
                stats.getVersionDuration = trace.trace().duration;

                snapshot = await this.getSnapshotFromStorage(versionToUse);
                stats.getSnapshotDuration = trace.trace().duration;
            } catch (error) {
                perfEvent.cancel(stats, error);
                throw error;
            }

            perfEvent.end(stats);
            return snapshot;
        };

        await this.summarizerNode.refreshLatestSummary(
                proposalHandle,
                getSnapshot,
                async <T>(id: string) => readAndParse<T>(this.storage, id),
                summaryLogger,
            );
        }

    private async getVersionFromStorage(versionId: string): Promise<IVersion> {
        const versions = await this.storage.getVersions(versionId, 1);
        assert(!!versions && !!versions[0], "Failed to get version from storage");
        return versions[0];
    }

    private async getSnapshotFromStorage(version: IVersion): Promise<ISnapshotTree> {
        const snapshot = await this.storage.getSnapshotTree(version);
        assert(!!snapshot, "Failed to get snapshot from storage");
        return snapshot;
    }
}

export function getSnapshotForDataStores(
    snapshot: ISnapshotTree | undefined,
    snapshotFormatVersion: ContainerRuntimeSnapshotFormatVersion,
): ISnapshotTree | undefined {
    if (!snapshot) {
        return undefined;
    }

    if (snapshotFormatVersion !== undefined) {
        const dataStoresSnapshot = snapshot.trees[channelsTreeName];
        assert(!!dataStoresSnapshot, `expected ${channelsTreeName} tree in snapshot`);
        return dataStoresSnapshot;
    } else {
        // back-compat: strip out all non-datastore paths before giving to DataStores object.
        const dataStoresTrees: ISnapshotTree["trees"] = {};
        for (const [key, value] of Object.entries(snapshot.trees)) {
            if (!nonDataStorePaths.includes(key)) {
                dataStoresTrees[key] = value;
            }
        }
        return {
            ...snapshot,
            trees: dataStoresTrees,
        };
    }
}<|MERGE_RESOLUTION|>--- conflicted
+++ resolved
@@ -79,6 +79,7 @@
     IFluidDataStoreRegistry,
     IFluidDataStoreChannel,
     IGarbageCollectionData,
+    IGarbageCollectionSummaryDetails,
     IEnvelope,
     IInboundSignalMessage,
     ISignalEnvelope,
@@ -91,11 +92,7 @@
     IChannelSummarizeResult,
     CreateChildSummarizerNodeParam,
     SummarizeInternalFn,
-<<<<<<< HEAD
     channelsTreeName,
-=======
-    IGarbageCollectionSummaryDetails,
->>>>>>> fa359477
 } from "@fluidframework/runtime-definitions";
 import {
     addBlobToSummary,
