/*!
 * Copyright (c) Microsoft Corporation and contributors. All rights reserved.
 * Licensed under the MIT License.
 */

import { EventEmitter } from "events";
import {
    AgentSchedulerFactory,
} from "@fluidframework/agent-scheduler";
import { ITelemetryGenericEvent, ITelemetryLogger } from "@fluidframework/common-definitions";
import {
    IFluidObject,
    IFluidRouter,
    IFluidHandleContext,
    IFluidSerializer,
    IRequest,
    IResponse,
    IFluidHandle,
    IFluidConfiguration,
} from "@fluidframework/core-interfaces";
import {
    IAudience,
    IFluidTokenProvider,
    IContainerContext,
    IDeltaManager,
    IDeltaSender,
    ILoader,
    IRuntime,
    ContainerWarning,
    ICriticalContainerError,
    AttachState,
    ILoaderOptions,
} from "@fluidframework/container-definitions";
import {
    IContainerRuntime,
    IContainerRuntimeEvents,
} from "@fluidframework/container-runtime-definitions";
import {
    assert,
    Trace,
    TypedEventEmitter,
    unreachableCase,
} from "@fluidframework/common-utils";
import {
    ChildLogger,
    raiseConnectedEvent,
    PerformanceEvent,
} from "@fluidframework/telemetry-utils";
import { IDocumentStorageService, ISummaryContext } from "@fluidframework/driver-definitions";
import {
    readAndParse,
    readAndParseFromBlobs,
    BlobAggregationStorage,
} from "@fluidframework/driver-utils";
import { CreateContainerError } from "@fluidframework/container-utils";
import { runGarbageCollection } from "@fluidframework/garbage-collector";
import {
    BlobTreeEntry,
    TreeTreeEntry,
} from "@fluidframework/protocol-base";
import {
    IClientDetails,
    IDocumentMessage,
    IQuorum,
    ISequencedDocumentMessage,
    ISignalMessage,
    ISnapshotTree,
    ISummaryConfiguration,
    ISummaryContent,
    ISummaryTree,
    ITree,
    MessageType,
    SummaryType,
} from "@fluidframework/protocol-definitions";
import {
    FlushMode,
    InboundAttachMessage,
    IFluidDataStoreContextDetached,
    IFluidDataStoreRegistry,
    IFluidDataStoreChannel,
    IGarbageCollectionData,
    IGarbageCollectionSummaryDetails,
    IEnvelope,
    IInboundSignalMessage,
    ISignalEnvelope,
    NamedFluidDataStoreRegistryEntries,
    ISummaryStats,
    ISummaryTreeWithStats,
    ISummarizeInternalResult,
    IChannelSummarizeResult,
    CreateChildSummarizerNodeParam,
    SummarizeInternalFn,
    channelsTreeName,
    IAttachMessage,
} from "@fluidframework/runtime-definitions";
import {
    addBlobToSummary,
    addTreeToSummary,
    convertToSummaryTree,
    createRootSummarizerNodeWithGC,
    FluidSerializer,
    IRootSummarizerNodeWithGC,
    RequestParser,
    create404Response,
    exceptionToResponse,
    responseToException,
    seqFromTree,
} from "@fluidframework/runtime-utils";
import { v4 as uuid } from "uuid";
import { ContainerFluidHandleContext } from "./containerHandleContext";
import { FluidDataStoreRegistry } from "./dataStoreRegistry";
import { debug } from "./debug";
import { ISummarizerRuntime, ISummarizerInternalsProvider, Summarizer, IGenerateSummaryOptions } from "./summarizer";
import { SummaryManager } from "./summaryManager";
import { DeltaScheduler } from "./deltaScheduler";
import { ReportOpPerfTelemetry } from "./connectionTelemetry";
import { IPendingLocalState, PendingStateManager } from "./pendingStateManager";
import { pkgVersion } from "./packageVersion";
import { BlobManager } from "./blobManager";
import { DataStores, getSummaryForDatastores } from "./dataStores";
import {
    blobsTreeName,
    chunksBlobName,
    electedSummarizerBlobName,
    gcFeature,
    IContainerRuntimeMetadata,
    metadataBlobName,
    wrapSummaryInChannelsTree,
} from "./summaryFormat";
import { SummaryCollection } from "./summaryCollection";
import { getLocalStorageFeatureGate } from "./localStorageFeatureGates";
<<<<<<< HEAD
import { ISerializedElection, loadOrderedClients } from "./orderedClientElection";
=======
import { OrderedClientElection } from "./orderedClientElection";
>>>>>>> 363b96cb
import { SummarizerClientElection } from "./summarizerClientElection";

export enum ContainerMessageType {
    // An op to be delivered to store
    FluidDataStoreOp = "component",

    // Creates a new store
    Attach = "attach",

    // Chunked operation.
    ChunkedOp = "chunkedOp",

    BlobAttach = "blobAttach",
}

export interface IChunkedOp {
    chunkId: number;

    totalChunks: number;

    contents: string;

    originalType: MessageType | ContainerMessageType;
}

export interface ContainerRuntimeMessage {
    contents: any;
    type: ContainerMessageType;
}

export interface IGeneratedSummaryData {
    readonly summaryStats: ISummaryStats;
    readonly generateDuration?: number;
}

export interface IUploadedSummaryData {
    readonly handle: string;
    readonly uploadDuration?: number;
}

export interface IUnsubmittedSummaryData extends Partial<IGeneratedSummaryData>, Partial<IUploadedSummaryData> {
    readonly referenceSequenceNumber: number;
    readonly submitted: false;
    readonly error: any;
}

export interface ISubmittedSummaryData extends IGeneratedSummaryData, IUploadedSummaryData {
    readonly referenceSequenceNumber: number;
    readonly submitted: true;
    readonly clientSequenceNumber: number;
    readonly submitOpDuration?: number;
}

export type GenerateSummaryData = IUnsubmittedSummaryData | ISubmittedSummaryData;

// Consider idle 5s of no activity. And snapshot if a minute has gone by with no snapshot.
const IdleDetectionTime = 5000;

const DefaultSummaryConfiguration: ISummaryConfiguration = {
    idleTime: IdleDetectionTime,

    maxTime: IdleDetectionTime * 12,

    // Snapshot if 1000 ops received since last snapshot.
    maxOps: 1000,

    // Wait 2 minutes for summary ack
    maxAckWaitTime: 120000,
};

/** This is the current version of garbage collection */
const GCVersion = 1;

/** The statistics of a garbage collection run */
export interface IGCStats {
    /** Total number of nodes in the GC graph */
    totalNodes: number;
    /** Number of nodes that have been marked as deleted */
    deletedNodes: number;
    /** Total number of data stores in the GC graph */
    totalDataStores: number;
    /** Number of data stores that have been marked as deleted */
    deletedDataStores: number;
}

export interface IGCRuntimeOptions {
    /* Flag that will disable garbage collection if set to true. */
    disableGC?: boolean;

    /**
     * Flag representing the summary's preference for allowing garbage collection.
     * This is stored in the summary and unchangeable (for now). So this runtime option
     * only takes affect on new containers.
     * Currently if this is set to false, it will take priority and any container will
     * never run GC.
     */
    gcAllowed?: boolean;

    /**
     * Flag that will bypass optimizations and generate GC data for all nodes irrespective of whether the node
     * changed or not.
     */
    runFullGC?: boolean;

    /**
     * Allows additional GC options to be passed.
     */
    [key: string]: any;
}

export interface ISummaryRuntimeOptions {
    /**
     * Flag that will generate summaries if connected to a service that supports them.
     * This defaults to true and must be explicitly set to false to disable.
     */
    generateSummaries?: boolean;

    /* Delay before first attempt to spawn summarizing container. */
    initialSummarizerDelayMs?: number;

    /** Override summary configurations set by the server. */
    summaryConfigOverrides?: Partial<ISummaryConfiguration>;

    // Flag that disables putting channels in isolated subtrees for each data store
    // and the root node when generating a summary if set to true.
    // Defaults to TRUE (disabled) for now.
    disableIsolatedChannels?: boolean;

    // Defaults to 3000 ops
    maxOpsSinceLastSummary?: number;
}

/**
 * Options for container runtime.
 */
export interface IContainerRuntimeOptions {
    summaryOptions?: ISummaryRuntimeOptions;
    gcOptions?: IGCRuntimeOptions;
    /**
     * Control whether the ContainerRuntime includes AgentScheduler in its registry, and whether an instance is
     * created at _scheduler.  This option will be removed in a future release, so it is recommended to opt-out
     * in preparation for that change.  If you still require AgentScheduler, you should explicitly include
     * AgentSchedulerFactory in the container registry and explicitly instantiate an instance of it using
     * createRootDataStore.
     */
    addGlobalAgentSchedulerAndLeaderElection?: boolean;
}

interface IRuntimeMessageMetadata {
    batch?: boolean;
}

// Local storage key to turn GC on / off.
const runGCKey = "FluidRunGC";
// Local storage key to turn GC test mode on / off.
const gcTestModeKey = "FluidGCTestMode";

export function isRuntimeMessage(message: ISequencedDocumentMessage): boolean {
    switch (message.type) {
        case ContainerMessageType.FluidDataStoreOp:
        case ContainerMessageType.ChunkedOp:
        case ContainerMessageType.Attach:
        case ContainerMessageType.BlobAttach:
        case MessageType.Operation:
            return true;
        default:
            return false;
    }
}

export function unpackRuntimeMessage(message: ISequencedDocumentMessage) {
    if (message.type === MessageType.Operation) {
        // legacy op format?
        if (message.contents.address !== undefined && message.contents.type === undefined) {
            message.type = ContainerMessageType.FluidDataStoreOp;
        } else {
            // new format
            const innerContents = message.contents as ContainerRuntimeMessage;
            assert(innerContents.type !== undefined, 0x121 /* "Undefined inner contents type!" */);
            message.type = innerContents.type;
            message.contents = innerContents.contents;
        }
        assert(isRuntimeMessage(message), 0x122 /* "Message to unpack is not proper runtime message" */);
    } else {
        // Legacy format, but it's already "unpacked",
        // i.e. message.type is actually ContainerMessageType.
        // Nothing to do in such case.
    }
    return message;
}

export class ScheduleManager {
    private readonly deltaScheduler: DeltaScheduler;
    private pauseSequenceNumber: number | undefined;
    private pauseClientId: string | undefined;
    private localPaused = false;
    private batchClientId: string | undefined;

    constructor(
        private readonly deltaManager: IDeltaManager<ISequencedDocumentMessage, IDocumentMessage>,
        private readonly emitter: EventEmitter,
        private readonly logger: ITelemetryLogger,
    ) {
        this.deltaScheduler = new DeltaScheduler(
            this.deltaManager,
            ChildLogger.create(this.logger, "DeltaScheduler"),
        );

        // Listen for delta manager sends and add batch metadata to messages
        this.deltaManager.on("prepareSend", (messages: IDocumentMessage[]) => {
            if (messages.length === 0) {
                return;
            }

            // First message will have the batch flag set to true if doing a batched send
            const firstMessageMetadata = messages[0].metadata as IRuntimeMessageMetadata;
            if (!firstMessageMetadata || !firstMessageMetadata.batch) {
                return;
            }

            // If the batch contains only a single op, clear the batch flag.
            if (messages.length === 1) {
                delete firstMessageMetadata.batch;
                return;
            }

            // Set the batch flag to false on the last message to indicate the end of the send batch
            const lastMessage = messages[messages.length - 1];
            lastMessage.metadata = { ...lastMessage.metadata, batch: false };
        });

        // Listen for updates and peek at the inbound
        this.deltaManager.inbound.on(
            "push",
            (message: ISequencedDocumentMessage) => {
                this.trackPending(message);
                this.updatePauseState(message.sequenceNumber);
            });

        const allPending = this.deltaManager.inbound.toArray();
        for (const pending of allPending) {
            this.trackPending(pending);
        }

        // Based on track pending update the pause state
        this.updatePauseState(this.deltaManager.lastSequenceNumber);
    }

    public beginOperation(message: ISequencedDocumentMessage) {
        if (this.batchClientId !== message.clientId) {
            // As a back stop for any bugs marking the end of a batch - if the client ID flipped, we
            // consider the previous batch over.
            if (this.batchClientId) {
                this.emitter.emit("batchEnd", "Did not receive real batchEnd message", undefined);
                this.deltaScheduler.batchEnd();

                this.logger.sendTelemetryEvent({
                    eventName: "BatchEndNotReceived",
                    clientId: this.batchClientId,
                    sequenceNumber: message.sequenceNumber,
                });
            }

            // This could be the beginning of a new batch or an individual message.
            this.emitter.emit("batchBegin", message);
            this.deltaScheduler.batchBegin();

            const batch = (message?.metadata as IRuntimeMessageMetadata)?.batch;
            if (batch) {
                this.batchClientId = message.clientId;
            } else {
                this.batchClientId = undefined;
            }
        }
    }

    public endOperation(error: any | undefined, message: ISequencedDocumentMessage) {
        if (error) {
            this.batchClientId = undefined;
            this.emitter.emit("batchEnd", error, message);
            this.deltaScheduler.batchEnd();
            return;
        }

        this.updatePauseState(message.sequenceNumber);

        const batch = (message?.metadata as IRuntimeMessageMetadata)?.batch;
        // If no batchClientId has been set then we're in an individual batch. Else, if we get
        // batch end metadata, this is end of the current batch.
        if (!this.batchClientId || batch === false) {
            this.batchClientId = undefined;
            this.emitter.emit("batchEnd", undefined, message);
            this.deltaScheduler.batchEnd();
            return;
        }
    }

    public setPaused(localPaused: boolean) {
        // Return early if no change in value
        if (this.localPaused === localPaused) {
            return;
        }

        this.localPaused = localPaused;
        if (localPaused) {
            // eslint-disable-next-line @typescript-eslint/no-floating-promises
            this.deltaManager.inbound.pause();
        } else {
            this.deltaManager.inbound.resume();
        }
    }

    private updatePauseState(sequenceNumber: number) {
        // If the inbound queue is ever empty we pause it and wait for new events
        if (this.deltaManager.inbound.length === 0) {
            this.setPaused(true);
            return;
        }

        // If no message has caused the pause flag to be set, or the next message up is not the one we need to pause at
        // then we simply continue processing
        if (!this.pauseSequenceNumber || sequenceNumber + 1 < this.pauseSequenceNumber) {
            this.setPaused(false);
        } else {
            // Otherwise the next message requires us to pause
            this.setPaused(true);
        }
    }

    private trackPending(message: ISequencedDocumentMessage) {
        const metadata = message.metadata as IRuntimeMessageMetadata | undefined;

        // Protocol messages are never part of a runtime batch of messages
        if (!isRuntimeMessage(message)) {
            this.pauseSequenceNumber = undefined;
            this.pauseClientId = undefined;
            return;
        }

        const batchMetadata = metadata ? metadata.batch : undefined;

        // If the client ID changes then we can move the pause point. If it stayed the same then we need to check.
        if (this.pauseClientId === message.clientId) {
            if (batchMetadata !== undefined) {
                // If batchMetadata is not undefined then if it's true we've begun a new batch - if false we've ended
                // the previous one
                this.pauseSequenceNumber = batchMetadata ? message.sequenceNumber : undefined;
                this.pauseClientId = batchMetadata ? this.pauseClientId : undefined;
            }
        } else {
            // We check the batch flag for the new clientID - if true we pause otherwise we reset the tracking data
            this.pauseSequenceNumber = batchMetadata ? message.sequenceNumber : undefined;
            this.pauseClientId = batchMetadata ? message.clientId : undefined;
        }
    }
}

export const agentSchedulerId = "_scheduler";

// Wraps the provided list of packages and augments with some system level services.
class ContainerRuntimeDataStoreRegistry extends FluidDataStoreRegistry {
    constructor(namedEntries: NamedFluidDataStoreRegistryEntries) {
        super([
            ...namedEntries,
            AgentSchedulerFactory.registryEntry,
        ]);
    }
}

/** This is a temporary helper function for parsing runtimeOptions in the old format. */
function getBackCompatRuntimeOptions(runtimeOptions?: IContainerRuntimeOptions): IContainerRuntimeOptions | undefined {
    if (runtimeOptions === undefined) {
        return runtimeOptions;
    }

    type OldContainerRuntimeOptions = Omit<IGCRuntimeOptions, "gcAllowed"> & ISummaryRuntimeOptions;
    const oldRuntimeOptions = runtimeOptions as OldContainerRuntimeOptions;

    const summaryOptions: ISummaryRuntimeOptions = runtimeOptions.summaryOptions ?? {
        generateSummaries: oldRuntimeOptions.generateSummaries,
        initialSummarizerDelayMs: oldRuntimeOptions.initialSummarizerDelayMs,
        summaryConfigOverrides: oldRuntimeOptions.summaryConfigOverrides,
        disableIsolatedChannels: oldRuntimeOptions.disableIsolatedChannels,
    };
    const gcOptions: IGCRuntimeOptions = runtimeOptions.gcOptions ?? {
        disableGC: oldRuntimeOptions.disableGC,
        runFullGC: oldRuntimeOptions.runFullGC,
    };
    const agentSchedulerOption: boolean | undefined = runtimeOptions?.addGlobalAgentSchedulerAndLeaderElection;

    const backCompatOptions: IContainerRuntimeOptions = {
        summaryOptions,
        gcOptions,
    };

    if (agentSchedulerOption !== undefined) {
        backCompatOptions.addGlobalAgentSchedulerAndLeaderElection = agentSchedulerOption;
    }

    return backCompatOptions;
}

/**
 * Represents the runtime of the container. Contains helper functions/state of the container.
 * It will define the store level mappings.
 */
export class ContainerRuntime extends TypedEventEmitter<IContainerRuntimeEvents>
    implements
        IContainerRuntime,
        IRuntime,
        ISummarizerRuntime,
        ISummarizerInternalsProvider
{
    public get IContainerRuntime() { return this; }
    public get IFluidRouter() { return this; }

    // back-compat: Used by loader in <= 0.35
    public readonly runtimeVersion = pkgVersion;

    /**
     * Load the stores from a snapshot and returns the runtime.
     * @param context - Context of the container.
     * @param registryEntries - Mapping to the stores.
     * @param requestHandler - Request handlers for the container runtime
     * @param runtimeOptions - Additional options to be passed to the runtime
     * @param existing - (optional) When loading from an existing snapshot. Precedes context.existing if provided
     */
    public static async load(
        context: IContainerContext,
        registryEntries: NamedFluidDataStoreRegistryEntries,
        requestHandler?: (request: IRequest, runtime: IContainerRuntime) => Promise<IResponse>,
        runtimeOptions?: IContainerRuntimeOptions,
        containerScope: IFluidObject = context.scope,
        existing?: boolean,
    ): Promise<ContainerRuntime> {
        const logger = ChildLogger.create(context.logger, undefined, {
            all: {
                runtimeVersion: pkgVersion,
            },
        });

        let storage = context.storage;
        if (context.baseSnapshot) {
            // This will patch snapshot in place!
            // If storage is provided, it will wrap storage with BlobAggregationStorage that can
            // pack & unpack aggregated blobs.
            // Note that if storage is provided later by loader layer, we will wrap storage in this.storage getter.
            // BlobAggregationStorage is smart enough for double-wrapping to be no-op
            if (context.attachState === AttachState.Attached) {
                // IContainerContext storage api return type still has undefined in 0.39 package version.
                // So once we release 0.40 container-defn package we can remove this check.
                assert(context.storage !== undefined, 0x1f4 /* "Attached state should have storage" */);
                const aggrStorage = BlobAggregationStorage.wrap(context.storage, logger);
                await aggrStorage.unpackSnapshot(context.baseSnapshot);
                storage = aggrStorage;
            } else {
                await BlobAggregationStorage.unpackSnapshot(context.baseSnapshot);
            }
        }

        const backCompatRuntimeOptions = getBackCompatRuntimeOptions(runtimeOptions);
        const defaultRuntimeOptions: Required<IContainerRuntimeOptions> = {
            summaryOptions: { generateSummaries: true },
            gcOptions: {},
            addGlobalAgentSchedulerAndLeaderElection: false,
        };
        const combinedRuntimeOptions = { ...defaultRuntimeOptions, ...backCompatRuntimeOptions };
        if (combinedRuntimeOptions.addGlobalAgentSchedulerAndLeaderElection !== false) {
            // ContainerRuntime with AgentScheduler built-in is deprecated 0.38
            console.warn("ContainerRuntime with AgentScheduler built-in is deprecated, "
                + "see BREAKING.md for more details and migration instructions");
            // Disabling noisy telemetry until customers have had some time to migrate
            // logger.sendErrorEvent({ eventName: "UsedAddGlobalAgentSchedulerAndLeaderElection" });
        }

        const registry = combinedRuntimeOptions.addGlobalAgentSchedulerAndLeaderElection !== false
            ? new ContainerRuntimeDataStoreRegistry(registryEntries)
            : new FluidDataStoreRegistry(registryEntries);

        const tryFetchBlob = async <T>(blobName: string): Promise<T | undefined> => {
            const blobId = context.baseSnapshot?.blobs[blobName];
            if (context.baseSnapshot && blobId) {
                if (context.attachState === AttachState.Attached) {
                    // IContainerContext storage api return type still has undefined in 0.39 package version.
                    // So once we release 0.40 container-defn package we can remove this check.
                    assert(storage !== undefined, 0x1f5 /* "Attached state should have storage" */);
                    return readAndParse<T>(storage, blobId);
                }
                return readAndParseFromBlobs<T>(context.baseSnapshot.blobs, blobId);
            }
        };
        const chunks = await tryFetchBlob<[string, string[]][]>(chunksBlobName) ?? [];
        const metadata = await tryFetchBlob<IContainerRuntimeMetadata>(metadataBlobName);
        const electedSummarizerData = await tryFetchBlob<ISerializedElection>(electedSummarizerBlobName);
        const loadExisting = existing === true || context.existing === true;

        const runtime = new ContainerRuntime(
            context,
            registry,
            metadata,
            electedSummarizerData,
            chunks,
            combinedRuntimeOptions,
            containerScope,
            logger,
            loadExisting,
            requestHandler,
            storage);

        if (combinedRuntimeOptions.addGlobalAgentSchedulerAndLeaderElection !== false) {
            // Create all internal data stores if not already existing on storage or loaded a detached
            // container from snapshot(ex. draft mode).
            if (!loadExisting) {
                await runtime.createRootDataStore(AgentSchedulerFactory.type, agentSchedulerId);
            }
        }

        return runtime;
    }

    public get id(): string {
        return this.context.id;
    }

    public get options(): ILoaderOptions {
        return this.context.options;
    }

    public get clientId(): string | undefined {
        return this.context.clientId;
    }

    public get clientDetails(): IClientDetails {
        return this.context.clientDetails;
    }

    public get deltaManager(): IDeltaManager<ISequencedDocumentMessage, IDocumentMessage> {
        return this.context.deltaManager;
    }

    public get storage(): IDocumentStorageService {
        // This code is plain wrong. It lies that it never returns undefined!!!
        // All callers should be fixed, as this API is called in detached state of container when we have
        // no storage and it's passed down the stack without right typing.
        // back-compat 0.40 NoStorageInDetachedMode. Also, IContainerContext storage api return type still
        // has undefined in 0.39 package version.
        // So once we release 0.40 container-defn package we can remove this check.
        if (!this._storage && this.context.storage) {
            // Note: BlobAggregationStorage is smart enough for double-wrapping to be no-op
            this._storage = BlobAggregationStorage.wrap(this.context.storage, this.logger);
        }
        // eslint-disable-next-line @typescript-eslint/no-non-null-assertion
        return this._storage!;
    }

    public get reSubmitFn(): (
        type: ContainerMessageType,
        content: any,
        localOpMetadata: unknown,
        opMetadata: Record<string, unknown> | undefined,
    ) => void {
        // eslint-disable-next-line @typescript-eslint/unbound-method
        return this.reSubmit;
    }

    public get closeFn(): (error?: ICriticalContainerError) => void {
        return this.context.closeFn;
    }

    public get loader(): ILoader {
        return this.context.loader;
    }

    public get flushMode(): FlushMode {
        return this._flushMode;
    }

    public get scope(): IFluidObject {
        return this.containerScope;
    }

    public get IFluidDataStoreRegistry(): IFluidDataStoreRegistry {
        return this.registry;
    }

    public get attachState(): AttachState {
        return this.context.attachState;
    }

    // Back compat: 0.28, can be removed in 0.29
    public readonly IFluidSerializer: IFluidSerializer;

    public readonly IFluidHandleContext: IFluidHandleContext;

    // internal logger for ContainerRuntime. Use this.logger for stores, summaries, etc.
    private readonly _logger: ITelemetryLogger;
    private readonly summaryManager: SummaryManager;
    private readonly summaryCollection: SummaryCollection;

    private readonly summarizerNode: IRootSummarizerNodeWithGC;

    private _flushMode = FlushMode.Automatic;
    private needsFlush = false;
    private flushTrigger = false;

    private _connected: boolean;

    private paused: boolean = false;

    public get connected(): boolean {
        return this._connected;
    }

    public get summarizerClientId(): string | undefined {
        return this.summaryManager.summarizer;
    }

    private get summaryConfiguration() {
        return  {
            ... DefaultSummaryConfiguration,
            ... this.context?.serviceConfiguration?.summary,
            ... this.runtimeOptions.summaryOptions?.summaryConfigOverrides,
         };
    }

    private _disposed = false;
    public get disposed() { return this._disposed; }

    private dirtyContainer = false;
    private emitDirtyDocumentEvent = true;
    private readonly summarizer: Summarizer;
    private readonly deltaSender: IDeltaSender | undefined;
    private readonly scheduleManager: ScheduleManager;
    private readonly blobManager: BlobManager;
    private readonly pendingStateManager: PendingStateManager;

    // Local copy of incomplete received chunks.
    private readonly chunkMap: Map<string, string[]>;

    private readonly dataStores: DataStores;

    // The current GC version that this container is running.
    private readonly currentGCVersion = GCVersion;
    // This is the version of GC data in the latest successful summary this client has seen.
    private summaryGCVersion: Required<IContainerRuntimeMetadata>["gcFeature"];
    // This is the source of truth for whether GC is enabled or not.
    private readonly shouldRunGC: boolean;
    /**
     * True if generating summaries with isolated channels is
     * explicitly disabled. This only affects how summaries are written,
     * and is the single source of truth for this container.
     */
    public readonly disableIsolatedChannels: boolean;

    // Tells whether GC is enabled for this document or not. If the summaryGCVersion is > 0, GC is enabled.
    private get gcEnabled(): boolean {
        return this.summaryGCVersion > 0;
    }

    // Tells whether this container is running in GC test mode. If so, unreferenced data stores are immediately
    // deleted as soon as GC runs.
    public get gcTestMode(): boolean {
        return getLocalStorageFeatureGate(gcTestModeKey) ?? this.runtimeOptions.gcOptions?.runGCInTestMode === true;
    }

    private constructor(
        private readonly context: IContainerContext,
        private readonly registry: IFluidDataStoreRegistry,
        metadata: IContainerRuntimeMetadata | undefined,
        electedSummarizerData: ISerializedElection | undefined,
        chunks: [string, string[]][],
        private readonly runtimeOptions: Readonly<Required<IContainerRuntimeOptions>>,
        private readonly containerScope: IFluidObject,
        public readonly logger: ITelemetryLogger,
        // The `existing` property  is to be removed after the state
        // is refactored into IRuntimeFactory. See #3429
        public readonly existing: boolean,
        private readonly requestHandler?: (request: IRequest, runtime: IContainerRuntime) => Promise<IResponse>,
        private _storage?: IDocumentStorageService,
    ) {
        super();

        /**
          * gcFeature in metadata is introduced with v1 in the metadata blob. Forced to 0/disallowed before that.
          * For existing documents, we get this value from the metadata blob.
          * For new documents, we get this value based on the gcAllowed flag in runtimeOptions.
          */
        const prevSummaryGCVersion = existing ? gcFeature(metadata) : undefined;
        // Default to false for now.
        this.summaryGCVersion = prevSummaryGCVersion ??
            (this.runtimeOptions.gcOptions.gcAllowed === true ? this.currentGCVersion : 0);

        // Can override with localStorage flag.
        this.shouldRunGC = getLocalStorageFeatureGate(runGCKey) ?? (
            // GC must be enabled for the document.
            this.gcEnabled
            // Must not be disabled by runtime option.
            && !this.runtimeOptions.gcOptions.disableGC
        );

        // Default to false (enabled).
        this.disableIsolatedChannels = this.runtimeOptions.summaryOptions.disableIsolatedChannels ?? false;

        this._connected = this.context.connected;
        this.chunkMap = new Map<string, string[]>(chunks);

        this.IFluidHandleContext = new ContainerFluidHandleContext("", this);
        this.IFluidSerializer = new FluidSerializer(this.IFluidHandleContext);

        this._logger = ChildLogger.create(this.logger, "ContainerRuntime");

        const loadedFromSequenceNumber = this.deltaManager.initialSequenceNumber;
        this.summarizerNode = createRootSummarizerNodeWithGC(
            this.logger,
            // Summarize function to call when summarize is called. Summarizer node always tracks summary state.
            async (fullTree: boolean, trackState: boolean) => this.summarizeInternal(fullTree, trackState),
            // Latest change sequence number, no changes since summary applied yet
            loadedFromSequenceNumber,
            // Summary reference sequence number, undefined if no summary yet
            context.baseSnapshot ? loadedFromSequenceNumber : undefined,
            {
                // Must set to false to prevent sending summary handle which would be pointing to
                // a summary with an older protocol state.
                canReuseHandle: false,
                // Must set to true to throw on any data stores failure that was too severe to be handled.
                // We also are not decoding the base summaries at the root.
                throwOnFailure: true,
                // If GC is disabled, let the summarizer node know so that it does not track GC state.
                gcDisabled: !this.shouldRunGC,
            },
        );

        if (this.context.baseSnapshot) {
            this.summarizerNode.loadBaseSummaryWithoutDifferential(this.context.baseSnapshot);
        }

        this.dataStores = new DataStores(
            getSummaryForDatastores(context.baseSnapshot, metadata),
            this,
            (attachMsg) => this.submit(ContainerMessageType.Attach, attachMsg),
            (id: string, createParam: CreateChildSummarizerNodeParam) => (
                    summarizeInternal: SummarizeInternalFn,
                    getGCDataFn: (fullGC?: boolean) => Promise<IGarbageCollectionData>,
                    getInitialGCSummaryDetailsFn: () => Promise<IGarbageCollectionSummaryDetails>,
                ) => this.summarizerNode.createChild(
                    summarizeInternal,
                    id,
                    createParam,
                    undefined,
                    getGCDataFn,
                    getInitialGCSummaryDetailsFn,
                ),
            (id: string) => this.summarizerNode.deleteChild(id),
            this._logger);

        this.blobManager = new BlobManager(
            this.IFluidHandleContext,
            () => {
                return this.storage;
            },
            (blobId) => this.submit(ContainerMessageType.BlobAttach, undefined, undefined, { blobId }),
            this,
            this.logger,
        );
        this.blobManager.load(context.baseSnapshot?.trees[blobsTreeName]);

        this.scheduleManager = new ScheduleManager(
            context.deltaManager,
            this,
            ChildLogger.create(this.logger, "ScheduleManager"),
        );

        this.deltaSender = this.deltaManager;

        this.pendingStateManager = new PendingStateManager(
            this,
            async (type, content) => this.applyStashedOp(type, content),
            context.pendingLocalState as IPendingLocalState);

        this.context.quorum.on("removeMember", (clientId: string) => {
            this.clearPartialChunks(clientId);
        });

        this.context.quorum.on("addProposal", (proposal) => {
            if (proposal.key === "code" || proposal.key === "code2") {
                this.emit("codeDetailsProposed", proposal.value, proposal);
            }
        });

        this.summaryCollection = new SummaryCollection(this.deltaManager, this.logger);
        const maxOpsSinceLastSummary = this.runtimeOptions.summaryOptions.maxOpsSinceLastSummary ?? 3000;
        const defaultAction = () => {
            if (this.summaryCollection.opsSinceLastAck > maxOpsSinceLastSummary) {
                this.logger.sendErrorEvent({eventName: "SummaryStatus:Behind"});
                // unregister default to no log on every op after falling behind
                // and register summary ack handler to re-register this handler
                // after successful summary
                this.summaryCollection.once(MessageType.SummaryAck, () => {
                    this.logger.sendTelemetryEvent({eventName: "SummaryStatus:CaughtUp"});
                    // we've caught up, so re-register the default action to monitor for
                    // falling behind, and unregister ourself
                    this.summaryCollection.on("default", defaultAction);
                });
                this.summaryCollection.off("default", defaultAction);
            }
        };
        this.summaryCollection.on("default", defaultAction);

        // We always create the summarizer in the case that we are asked to generate summaries. But this may
        // want to be on demand instead.
        // Don't use optimizations when generating summaries with a document loaded using snapshots.
        // This will ensure we correctly convert old documents.
        this.summarizer = new Summarizer(
            "/_summarizer",
            this /* ISummarizerRuntime */,
            () => this.summaryConfiguration,
            this /* ISummarizerInternalsProvider */,
            this.IFluidHandleContext,
            this.summaryCollection);

        const { elections: [summarizerClientElection] } = loadOrderedClients(
            this.logger,
            this.context.deltaManager,
            this.context.quorum,
            [electedSummarizerData, SummarizerClientElection.isClientEligible],
        );
        // Create the SummaryManager and mark the initial state
        this.summaryManager = new SummaryManager(
            context,
            this.summaryCollection,
<<<<<<< HEAD
            summarizerClientElection,
=======
            new SummarizerClientElection(
                this.logger,
                this.summaryCollection,
                new OrderedClientElection(this.context.quorum),
                maxOpsSinceLastSummary,
            ),
>>>>>>> 363b96cb
            this.runtimeOptions.summaryOptions.generateSummaries !== false,
            this.logger,
            maxOpsSinceLastSummary,
            this.runtimeOptions.summaryOptions.initialSummarizerDelayMs);

        if (this.connected) {
            // eslint-disable-next-line @typescript-eslint/no-non-null-assertion
            this.summaryManager.setConnected(this.context.clientId!);
        }

        this.deltaManager.on("readonly", (readonly: boolean) => {
            // we accumulate ops while being in read-only state.
            // once user gets write permissions and we have active connection, flush all pending ops.
            assert(readonly === this.deltaManager.readonly, 0x124 /* "inconsistent readonly property/event state" */);

            // We need to be very careful with when we (re)send pending ops, to ensure that we only send ops
            // when we either never send an op, or attempted to send it but we know for sure it was not
            // sequenced by server and will never be sequenced (i.e. was lost)
            // For loss of connection, we wait for our own "join" op and use it a a barrier to know all the
            // ops that made it from previous connection, before switching clientId and raising "connected" event
            // But with read-only permissions, if we transition between read-only and r/w states while on same
            // connection, then we have no good signal to tell us when it's safe to send ops we accumulated while
            // being in read-only state.
            // For that reason, we support getting to read-only state only when disconnected. This ensures that we
            // can rely on same safety mechanism and resend ops only when we establish new connection.
            // This is applicable for read-only permissions (event is raised before connection is properly registered),
            // but it's an extra requirement for Container.forceReadonly() API
            assert(!readonly || !this.connected, 0x125 /* "Unsafe to transition to read-only state!" */);

            this.replayPendingStates();
        });

        if (context.pendingLocalState !== undefined) {
            this.deltaManager.on("op", this.onOp);
        }

        ReportOpPerfTelemetry(this.context.clientId, this.deltaManager, this.logger);
    }

    public dispose(error?: Error): void {
        if (this._disposed) {
            return;
        }
        this._disposed = true;

        this.logger.sendTelemetryEvent({
            eventName: "ContainerRuntimeDisposed",
            category: "generic",
            isDirty: this.isDirty,
            lastSequenceNumber: this.deltaManager.lastSequenceNumber,
            attachState: this.attachState,
            message: error?.message,
        });

        this.summaryManager.dispose();
        this.summarizer.dispose();

        this.dataStores.dispose();

        this.emit("dispose");
        this.removeAllListeners();
    }

    public get IFluidTokenProvider() {
        if (this.options && this.options.intelligence) {
            // eslint-disable-next-line @typescript-eslint/consistent-type-assertions
            return {
                intelligence: this.options.intelligence,
            } as IFluidTokenProvider;
        }
        return undefined;
    }

    public get IFluidConfiguration(): IFluidConfiguration {
        return this.context.configuration;
    }

    /**
     * Notifies this object about the request made to the container.
     * @param request - Request made to the handler.
     */
    public async request(request: IRequest): Promise<IResponse> {
        try {
            const parser = RequestParser.create(request);
            const id = parser.pathParts[0];

            if (id === "_summarizer" && parser.pathParts.length === 1) {
                return {
                    status: 200,
                    mimeType: "fluid/object",
                    value: this.summarizer,
                };
            }
            if (this.requestHandler !== undefined) {
                return this.requestHandler(parser, this);
            }

            return create404Response(request);
        } catch (error) {
            return exceptionToResponse(error);
        }
    }

    /**
     * Resolves URI representing handle
     * @param request - Request made to the handler.
     */
    public async resolveHandle(request: IRequest): Promise<IResponse> {
        try {
            const requestParser = RequestParser.create(request);
            const id = requestParser.pathParts[0];

            if (id === "_channels") {
                return this.resolveHandle(requestParser.createSubRequest(1));
            }

            if (id === BlobManager.basePath && requestParser.isLeaf(2)) {
                const handle = await this.blobManager.getBlob(requestParser.pathParts[1]);
                if (handle) {
                    return {
                        status: 200,
                        mimeType: "fluid/object",
                        value: handle.get(),
                    };
                } else {
                    return create404Response(request);
                }
            } else if (requestParser.pathParts.length > 0) {
                /**
                 * If GC is enabled and this an external app request with "externalRequest" header, we need to return
                 * an error if the data store being requested is marked as unreferenced as per the data store's initial
                 * summary.
                 *
                 * This is a workaround to handle scenarios where a data store shared with an external app is deleted
                 * and marked as unreferenced by GC. Returning an error will fail to load the data store for the app.
                 */
                const wait = typeof request.headers?.wait === "boolean" ? request.headers.wait : undefined;
                const dataStore = request.headers?.externalRequest && this.shouldRunGC
                    ? await this.getDataStoreIfInitiallyReferenced(id, wait)
                    : await this.getDataStore(id, wait);
                const subRequest = requestParser.createSubRequest(1);
                // We always expect createSubRequest to include a leading slash, but asserting here to protect against
                // unintentionally modifying the url if that changes.
                assert(subRequest.url.startsWith("/"),
                    0x126 /* "Expected createSubRequest url to include a leading slash" */);
                return dataStore.IFluidRouter.request(subRequest);
            }

            return create404Response(request);
        } catch (error) {
            return exceptionToResponse(error);
        }
    }

    private get shouldWriteMetadata(): boolean {
        // We need the metadata blob if either isolated channels are enabled
        // or GC is enabled at the document level.
        return !this.disableIsolatedChannels || this.gcEnabled;
    }

    private formMetadata(): IContainerRuntimeMetadata {
        return {
            summaryFormatVersion: 1,
            disableIsolatedChannels: this.disableIsolatedChannels || undefined,
            gcFeature: this.summaryGCVersion, // retain value, this is unchangeable for nown
        };
    }

    /**
     * Retrieves the runtime for a data store if it's referenced as per the initially summary that it is loaded with.
     * This is a workaround to handle scenarios where a data store shared with an external app is deleted and marked
     * as unreferenced by GC.
     * @param id - Id supplied during creating the data store.
     * @param wait - True if you want to wait for it.
     * @returns the data store runtime if the data store exists and is initially referenced; undefined otherwise.
     */
    private async getDataStoreIfInitiallyReferenced(id: string, wait = true): Promise<IFluidRouter> {
        const dataStoreContext = await this.dataStores.getDataStore(id, wait);
        // The data store is referenced if used routes in the initial summary has a route to self.
        // Older documents may not have used routes in the summary. They are considered referenced.
        const usedRoutes = (await dataStoreContext.getInitialGCSummaryDetails()).usedRoutes;
        if (usedRoutes === undefined || usedRoutes.includes("") || usedRoutes.includes("/")) {
            return dataStoreContext.realize();
        }

        // The data store is unreferenced. Throw a 404 response exception.
        const request = { url: id };
        throw responseToException(create404Response(request), request);
    }

    /**
     * Notifies this object to take the snapshot of the container.
     * @deprecated - Use summarize to get summary of the container runtime.
     */
    public async snapshot(): Promise<ITree> {
        const root: ITree = { entries: [] };
        const entries = await this.dataStores.snapshot();

        if (this.disableIsolatedChannels) {
            root.entries = root.entries.concat(entries);
        } else {
            root.entries.push(new TreeTreeEntry(channelsTreeName, { entries }));
        }

        if (this.shouldWriteMetadata) {
            root.entries.push(new BlobTreeEntry(metadataBlobName, JSON.stringify(this.formMetadata())));
        }

        if (this.chunkMap.size > 0) {
            root.entries.push(new BlobTreeEntry(chunksBlobName, JSON.stringify([...this.chunkMap])));
        }

        return root;
    }

    private addContainerBlobsToSummary(summaryTree: ISummaryTreeWithStats) {
        if (this.shouldWriteMetadata) {
            addBlobToSummary(summaryTree, metadataBlobName, JSON.stringify(this.formMetadata()));
        }
        if (this.chunkMap.size > 0) {
            const content = JSON.stringify([...this.chunkMap]);
            addBlobToSummary(summaryTree, chunksBlobName, content);
        }
        const electedSummarizerContent = JSON.stringify(this.summaryManager.clientElection.serialize());
        addBlobToSummary(summaryTree, electedSummarizerBlobName, electedSummarizerContent);

        const snapshot = this.blobManager.snapshot();

        // Some storage (like git) doesn't allow empty tree, so we can omit it.
        // and the blob manager can handle the tree not existing when loading
        if (snapshot.entries.length !== 0) {
            const blobsTree = convertToSummaryTree(snapshot, false);
            addTreeToSummary(summaryTree, blobsTreeName, blobsTree);
        }
    }

    public async stop() {
        this.verifyNotClosed();

        // Reload would not work properly with local changes.
        // First, summarizing code likely does not work (i.e. read - produced unknown result)
        // in presence of local changes.
        // On top of that newly reloaded runtime likely would not be dirty, while it has some changes.
        // And container would assume it's dirty (as there was no notification changing state)
        if (this.dirtyContainer) {
            this.logger.sendErrorEvent({ eventName: "DirtyContainerReloadRuntime"});
        }

        this.dispose(new Error("ContainerRuntimeStopped"));
        return { };
    }

    private replayPendingStates() {
        // We need to be able to send ops to replay states
        if (!this.canSendOps()) { return; }

        // We need to temporary clear the dirty flags and disable
        // dirty state change events to detect whether replaying ops
        // has any effect.

        // Save the old state, reset to false, disable event emit
        const oldState = this.dirtyContainer;
        this.dirtyContainer = false;

        assert(this.emitDirtyDocumentEvent, 0x127 /* "dirty document event not set on replay" */);
        this.emitDirtyDocumentEvent = false;
        let newState: boolean;

        try {
            // replay the ops
            this.pendingStateManager.replayPendingStates();
        } finally {
            // Save the new start and restore the old state, re-enable event emit
            newState = this.dirtyContainer;
            this.dirtyContainer = oldState;
            this.emitDirtyDocumentEvent = true;
        }

        // Officially transition from the old state to the new state.
        this.updateDocumentDirtyState(newState);
    }

    /**
     * Used to apply stashed ops at their reference sequence number.
     * Normal op processing is synchronous, but rebasing is async since the
     * data store may not be loaded yet, so we pause DeltaManager between ops.
     * It's also important that we see each op so we know all stashed ops have
     * been applied by "connected" event, but process() doesn't see system ops,
     * so we listen directly from DeltaManager instead.
     */
    private readonly onOp = (op: ISequencedDocumentMessage) => {
        assert(!this.paused, 0x128 /* "Container should not already be paused before applying stashed ops" */);
        this.paused = true;
        // eslint-disable-next-line @typescript-eslint/no-floating-promises
        this.context.deltaManager.inbound.pause();
        const stashP = this.pendingStateManager.applyStashedOpsAt(op.sequenceNumber);
        stashP.then(() => {
            this.paused = false;
            this.context.deltaManager.inbound.resume();
        }, (error) => {
            this.closeFn(CreateContainerError(error));
        });
    };

    private async applyStashedOp(type: ContainerMessageType, op: ISequencedDocumentMessage): Promise<unknown> {
        switch (type) {
            case ContainerMessageType.FluidDataStoreOp:
                return this.dataStores.applyStashedOp(op);
            case ContainerMessageType.Attach:
                return this.dataStores.applyStashedAttachOp(op as unknown as IAttachMessage);
            case ContainerMessageType.BlobAttach:
                return;
            case ContainerMessageType.ChunkedOp:
                throw new Error(`chunkedOp not expected here`);
            default:
                unreachableCase(type, `Unknown ContainerMessageType: ${type}`);
        }
    }

    public setConnectionState(connected: boolean, clientId?: string) {
        this.verifyNotClosed();

        // There might be no change of state due to Container calling this API after loading runtime.
        const changeOfState = this._connected !== connected;
        this._connected = connected;

        if (changeOfState) {
            this.deltaManager.off("op", this.onOp);
            this.context.pendingLocalState = undefined;
            this.replayPendingStates();
        }

        this.dataStores.setConnectionState(connected, clientId);

        raiseConnectedEvent(this._logger, this, connected, clientId);

        if (connected) {
            assert(!!clientId, 0x129 /* "Missing clientId" */);
            this.summaryManager.setConnected(clientId);
        } else {
            this.summaryManager.setDisconnected();
        }
    }

    public process(messageArg: ISequencedDocumentMessage, local: boolean) {
        this.verifyNotClosed();

        // If it's not message for runtime, bail out right away.
        if (!isRuntimeMessage(messageArg)) {
            return;
        }

        // Do shallow copy of message, as methods below will modify it.
        // There might be multiple container instances receiving same message
        // We do not need to make deep copy, as each layer will just replace message.content itself,
        // but would not modify contents details
        let message = { ...messageArg };

        let error: any | undefined;

        // Surround the actual processing of the operation with messages to the schedule manager indicating
        // the beginning and end. This allows it to emit appropriate events and/or pause the processing of new
        // messages once a batch has been fully processed.
        this.scheduleManager.beginOperation(message);

        try {
            message = unpackRuntimeMessage(message);

            // Chunk processing must come first given that we will transform the message to the unchunked version
            // once all pieces are available
            message = this.processRemoteChunkedMessage(message);

            // Call the PendingStateManager to process messages.
            const { localAck, localOpMetadata } = this.pendingStateManager.processMessage(message, local);

            // If there are no more pending messages after processing a local message,
            // the document is no longer dirty.
            if (!this.pendingStateManager.hasPendingMessages()) {
                this.updateDocumentDirtyState(false);
            }

            switch (message.type) {
                case ContainerMessageType.Attach:
                    this.dataStores.processAttachMessage(message, local || localAck);
                    break;
                case ContainerMessageType.FluidDataStoreOp:
                    // if localAck === true, treat this as a local op because it's one we sent on a previous container
                    this.dataStores.processFluidDataStoreOp(message, local || localAck, localOpMetadata);
                    break;
                case ContainerMessageType.BlobAttach:
                    assert(message?.metadata?.blobId, 0x12a /* "Missing blob id on metadata" */);
                    this.blobManager.processBlobAttachOp(message.metadata.blobId, local);
                    break;
                default:
            }

            this.emit("op", message);
        } catch (e) {
            error = e;
            throw e;
        } finally {
            this.scheduleManager.endOperation(error, message);
        }
    }

    public processSignal(message: ISignalMessage, local: boolean) {
        const envelope = message.content as ISignalEnvelope;
        const transformed: IInboundSignalMessage = {
            clientId: message.clientId,
            content: envelope.contents.content,
            type: envelope.contents.type,
        };

        if (envelope.address === undefined) {
            // No address indicates a container signal message.
            this.emit("signal", transformed, local);
            return;
        }

        this.dataStores.processSignal(envelope.address, transformed, local);
    }

    public async getRootDataStore(id: string, wait = true): Promise<IFluidRouter> {
        const context = await this.dataStores.getDataStore(id, wait);
        assert(await context.isRoot(), 0x12b /* "did not get root data store" */);
        return context.realize();
    }

    protected async getDataStore(id: string, wait = true): Promise<IFluidRouter> {
        return (await this.dataStores.getDataStore(id, wait)).realize();
    }

    public setFlushMode(mode: FlushMode): void {
        if (mode === this._flushMode) {
            return;
        }

        // If switching to manual mode add a warning trace indicating the underlying loader does not support
        // this feature yet. Can remove in 0.9.
        if (!this.deltaSender && mode === FlushMode.Manual) {
            debug("DeltaManager does not yet support flush modes");
            return;
        }

        // Flush any pending batches if switching back to automatic
        if (mode === FlushMode.Automatic) {
            this.flush();
        }

        this._flushMode = mode;

        // Let the PendingStateManager know that FlushMode has been updated.
        this.pendingStateManager.onFlushModeUpdated(mode);
    }

    public flush(): void {
        if (!this.deltaSender) {
            debug("DeltaManager does not yet support flush modes");
            return;
        }

        // Let the PendingStateManager know that there was an attempt to flush messages.
        // Note that this should happen before the `this.needsFlush` check below because in the scenario where we are
        // not connected, `this.needsFlush` will be false but the PendingStateManager might have pending messages and
        // hence needs to track this.
        this.pendingStateManager.onFlush();

        // If flush has already been called then exit early
        if (!this.needsFlush) {
            return;
        }

        this.needsFlush = false;
        return this.deltaSender.flush();
    }

    public orderSequentially(callback: () => void): void {
        // If flush mode is already manual we are either
        // nested in another orderSequentially, or
        // the app is flushing manually, in which
        // case this invocation doesn't own
        // flushing.
        if (this.flushMode === FlushMode.Manual) {
            callback();
        } else {
            const savedFlushMode = this.flushMode;

            this.setFlushMode(FlushMode.Manual);

            try {
                callback();
            } finally {
                this.flush();
                this.setFlushMode(savedFlushMode);
            }
        }
    }

    public async createDataStore(pkg: string | string[]): Promise<IFluidRouter> {
        return this._createDataStore(pkg, false /* isRoot */);
    }

    public async createRootDataStore(pkg: string | string[], rootDataStoreId: string): Promise<IFluidRouter> {
        const fluidDataStore = await this._createDataStore(pkg, true /* isRoot */, rootDataStoreId);
        fluidDataStore.bindToContext();
        return fluidDataStore;
    }

    public createDetachedRootDataStore(
        pkg: Readonly<string[]>,
        rootDataStoreId: string): IFluidDataStoreContextDetached
    {
        return this.dataStores.createDetachedDataStoreCore(pkg, true, rootDataStoreId);
    }

    public createDetachedDataStore(pkg: Readonly<string[]>): IFluidDataStoreContextDetached {
        return this.dataStores.createDetachedDataStoreCore(pkg, false);
    }

    public async _createDataStoreWithProps(
        pkg: string | string[],
        props?: any,
        id = uuid(),
        isRoot = false,
    ): Promise<IFluidDataStoreChannel> {
        return this.dataStores._createFluidDataStoreContext(
            Array.isArray(pkg) ? pkg : [pkg], id, isRoot, props).realize();
    }

    private async _createDataStore(
        pkg: string | string[],
        isRoot: boolean,
        id = uuid(),
    ): Promise<IFluidDataStoreChannel> {
        return this.dataStores._createFluidDataStoreContext(Array.isArray(pkg) ? pkg : [pkg], id, isRoot).realize();
    }

    private canSendOps() {
        return this.connected && !this.deltaManager.readonly;
    }

    public getQuorum(): IQuorum {
        return this.context.quorum;
    }

    public getAudience(): IAudience {
        // eslint-disable-next-line @typescript-eslint/no-non-null-assertion
        return this.context.audience!;
    }

    public raiseContainerWarning(warning: ContainerWarning) {
        this.context.raiseContainerWarning(warning);
    }

    /**
     * @deprecated - // back-compat: marked deprecated in 0.35
     * Returns true of document is dirty, i.e. there are some pending local changes that
     * either were not sent out to delta stream or were not yet acknowledged.
     */
    public isDocumentDirty(): boolean {
        return this.dirtyContainer;
    }

    /**
     * Returns true of container is dirty, i.e. there are some pending local changes that
     * either were not sent out to delta stream or were not yet acknowledged.
     */
    public get isDirty(): boolean {
        return this.dirtyContainer;
    }

    private isContainerMessageDirtyable(type: ContainerMessageType, contents: any) {
        if (type === ContainerMessageType.Attach) {
            const attachMessage = contents as InboundAttachMessage;
            if (attachMessage.id === agentSchedulerId) {
                return false;
            }
        } else if (type === ContainerMessageType.FluidDataStoreOp) {
            const envelope = contents as IEnvelope;
            if (envelope.address === agentSchedulerId) {
                return false;
            }
        }
        return true;
    }

    /**
     * Submits the signal to be sent to other clients.
     * @param type - Type of the signal.
     * @param content - Content of the signal.
     */
    public submitSignal(type: string, content: any) {
        this.verifyNotClosed();
        const envelope: ISignalEnvelope = { address: undefined, contents: { type, content } };
        return this.context.submitSignalFn(envelope);
    }

    public submitDataStoreSignal(address: string, type: string, content: any) {
        const envelope: ISignalEnvelope = { address, contents: { type, content } };
        return this.context.submitSignalFn(envelope);
    }

    public setAttachState(attachState: AttachState.Attaching | AttachState.Attached): void {
        assert(this.blobManager.blobCount === 0, 0x1fa /* "attaching container with blobs is not yet implemented" */);
        if (attachState === AttachState.Attaching) {
            assert(this.attachState === AttachState.Attaching,
                0x12d /* "Container Context should already be in attaching state" */);
        } else {
            assert(this.attachState === AttachState.Attached,
                0x12e /* "Container Context should already be in attached state" */);
        }
        this.dataStores.setAttachState(attachState);
    }

    public createSummary(): ISummaryTree {
        const summarizeResult = this.dataStores.createSummary();
        if (!this.disableIsolatedChannels) {
            // Wrap data store summaries in .channels subtree.
            wrapSummaryInChannelsTree(summarizeResult);
        }
        this.addContainerBlobsToSummary(summarizeResult);
        return summarizeResult.summary;
    }

    public async getAbsoluteUrl(relativeUrl: string): Promise<string | undefined> {
        if (this.context.getAbsoluteUrl === undefined) {
            throw new Error("Driver does not implement getAbsoluteUrl");
        }
        if (this.attachState !== AttachState.Attached) {
            return undefined;
        }
        return this.context.getAbsoluteUrl(relativeUrl);
    }

    /**
     * Runs garbage collection and udpates the reference / used state of the nodes in the container.
     * @returns the number of data stores that have been marked as unreferenced.
     */
    public async collectGarbage(logger: ITelemetryLogger, fullGC: boolean = false): Promise<IGCStats> {
        return PerformanceEvent.timedExecAsync(logger, { eventName: "GarbageCollection" }, async (event) => {
            const gcStats: {
                deletedNodes?: number,
                totalNodes?: number,
                deletedDataStores?: number,
                totalDataStores?: number,
            } = {};
            try {
                // Get the container's GC data and run GC on the reference graph in it.
                const gcData = await this.dataStores.getGCData(fullGC);
                const { referencedNodeIds, deletedNodeIds } = runGarbageCollection(
                    gcData.gcNodes, [ "/" ],
                    this.logger,
                );

                // Update our summarizer node's used routes. Updating used routes in summarizer node before
                // summarizing is required and asserted by the the summarizer node. We are the root and are
                // always referenced, so the used routes is only self-route (empty string).
                this.summarizerNode.updateUsedRoutes([""]);

                // Remove this node's route ("/") and notify data stores of routes that are used in it.
                const usedRoutes = referencedNodeIds.filter((id: string) => { return id !== "/"; });
                const { dataStoreCount, unusedDataStoreCount } = this.dataStores.updateUsedRoutes(usedRoutes);

                // Update stats to be reported in the peformance event.
                gcStats.deletedNodes = deletedNodeIds.length;
                gcStats.totalNodes = referencedNodeIds.length + deletedNodeIds.length;
                gcStats.deletedDataStores = unusedDataStoreCount;
                gcStats.totalDataStores = dataStoreCount;

                // If we are running in GC test mode, delete objects for unused routes. This enables testing scenarios
                // involving access to deleted data.
                if (this.gcTestMode) {
                    this.dataStores.deleteUnusedRoutes(deletedNodeIds);
                }
            } catch (error) {
                event.cancel(gcStats, error);
                throw error;
            }
            event.end(gcStats);
            return gcStats as IGCStats;
        });
    }

    private async summarizeInternal(fullTree: boolean, trackState: boolean): Promise<ISummarizeInternalResult> {
        const summarizeResult = await this.dataStores.summarize(fullTree, trackState);
        let pathPartsForChildren: string[] | undefined;

        if (!this.disableIsolatedChannels) {
            // Wrap data store summaries in .channels subtree.
            wrapSummaryInChannelsTree(summarizeResult);
            pathPartsForChildren = [channelsTreeName];
        }
        this.addContainerBlobsToSummary(summarizeResult);
        return {
            ...summarizeResult,
            id: "",
            pathPartsForChildren,
        };
    }

    /**
     * Returns a summary of the runtime at the current sequence number.
     */
    public async summarize(options: {
        /** Logger to use for correlated summary events */
        summaryLogger: ITelemetryLogger,
        /** True to generate the full tree with no handle reuse optimizations; defaults to false */
        fullTree?: boolean,
        /** True to track the state for this summary in the SummarizerNodes; defaults to true */
        trackState?: boolean,
        /** True to run garbage collection before summarizing; defaults to true */
        runGC?: boolean,
        /** True to generate full GC data; defaults to false */
        fullGC?: boolean,
    }): Promise<IChannelSummarizeResult> {
        const { summaryLogger, fullTree = false, trackState = true, runGC = true, fullGC = false } = options;

        if (runGC) {
            await this.collectGarbage(summaryLogger, fullGC);
        }

        const summarizeResult = await this.summarizerNode.summarize(fullTree, trackState);
        assert(summarizeResult.summary.type === SummaryType.Tree,
            0x12f /* "Container Runtime's summarize should always return a tree" */);

        return summarizeResult as IChannelSummarizeResult;
    }

    /** Implementation of ISummarizerInternalsProvider.generateSummary */
    public async generateSummary(options: IGenerateSummaryOptions): Promise<GenerateSummaryData> {
        const { fullTree, refreshLatestAck, summaryLogger } = options;

        if (refreshLatestAck) {
            const latestSummaryRefSeq = await this.refreshLatestSummaryAckFromServer(
                ChildLogger.create(summaryLogger, undefined, { all: { safeSummary: true } }));

            if (latestSummaryRefSeq > this.deltaManager.lastSequenceNumber) {
                // We need to catch up to the latest summary's reference sequence number before pausing.
                await PerformanceEvent.timedExecAsync(
                    summaryLogger,
                    {
                        eventName: "WaitingForSeq",
                        lastSequenceNumber: this.deltaManager.lastSequenceNumber,
                        targetSequenceNumber: latestSummaryRefSeq,
                        lastKnownSeqNumber: this.deltaManager.lastKnownSeqNumber,
                    },
                    async () => waitForSeq(this.deltaManager, latestSummaryRefSeq),
                    { start: true, end: true, cancel: "error" }, // definitely want start event
                );
            }
        }

        try {
            await this.deltaManager.inbound.pause();

            const summaryRefSeqNum = this.deltaManager.lastSequenceNumber;
            const message = `Summary @${summaryRefSeqNum}:${this.deltaManager.minimumSequenceNumber}`;

            this.summarizerNode.startSummary(summaryRefSeqNum, summaryLogger);

            // Helper function to check whether we should still continue between each async step.
            const checkContinue = (): { continue: true; } | { continue: false; error: string } => {
                // If summarizer loses connection it will never reconnect
                if (!this.connected) {
                    return { continue: false, error: "disconnected" };
                }
                // Ensure that lastSequenceNumber has not changed after pausing.
                // We need the summary op's reference sequence number to match our summary sequence number,
                // otherwise we'll get the wrong sequence number stamped on the summary's .protocol attributes.
                if (this.deltaManager.lastSequenceNumber !== summaryRefSeqNum) {
                    return {
                        continue: false,
                        // eslint-disable-next-line max-len
                        error: `lastSequenceNumber changed before uploading to storage. ${this.deltaManager.lastSequenceNumber} !== ${summaryRefSeqNum}`,
                    };
                }
                return { continue: true };
            };

            const attemptData: Omit<IUnsubmittedSummaryData, "error"> = {
                referenceSequenceNumber: summaryRefSeqNum,
                submitted: false,
            };

            let continueResult = checkContinue();
            if (!continueResult.continue) {
                return { ...attemptData, error: continueResult.error };
            }

            // If the GC version that this container is loaded from differs from the current GC version that this
            // container is running, we need to regenerate the GC data and run full summary. This is used to handle
            // scenarios where we upgrade the GC version because we cannot trust the data from the previous GC version.
            let forceRegenerateData = false;
            if (this.gcEnabled && this.summaryGCVersion !== this.currentGCVersion) {
                forceRegenerateData = true;
            }

            const trace = Trace.start();
            let summarizeResult: IChannelSummarizeResult;
            try {
                summarizeResult = await this.summarize({
                    summaryLogger,
                    fullTree: fullTree || forceRegenerateData,
                    trackState: true,
                    runGC: this.shouldRunGC,
                    fullGC: this.runtimeOptions.gcOptions.runFullGC || forceRegenerateData,
                });
            } catch (error) {
                return { ...attemptData, error };
            }

            const generateData: IGeneratedSummaryData = {
                summaryStats: summarizeResult.stats,
                generateDuration: trace.trace().duration,
            };

            continueResult = checkContinue();
            if (!continueResult.continue) {
                return { ...attemptData, ...generateData, error: continueResult.error };
            }

            const lastAck = this.summaryCollection.latestAck;
            const summaryContext: ISummaryContext =
                lastAck === undefined
                ? {
                    proposalHandle: undefined,
                    ackHandle: this.context.getLoadedFromVersion()?.id,
                    referenceSequenceNumber: summaryRefSeqNum,
                }
                : {
                    proposalHandle: lastAck.summaryOp.contents.handle,
                    ackHandle: lastAck.summaryAck.contents.handle,
                    referenceSequenceNumber: summaryRefSeqNum,
                };

            let handle: string;
            try {
                handle = await this.storage.uploadSummaryWithContext(summarizeResult.summary, summaryContext);
            } catch (error) {
                return { ...attemptData, ...generateData, error };
            }

            const parent = summaryContext.ackHandle;
            const summaryMessage: ISummaryContent = {
                handle,
                // eslint-disable-next-line @typescript-eslint/no-non-null-assertion
                head: parent!,
                message,
                parents: parent ? [parent] : [],
            };
            const uploadData: IUploadedSummaryData = {
                handle,
                uploadDuration: trace.trace().duration,
            };

            continueResult = checkContinue();
            if (!continueResult.continue) {
                return { ...attemptData, ...generateData, ...uploadData, error: continueResult.error };
            }

            let clientSequenceNumber: number;
            try {
                clientSequenceNumber = this.submitSystemMessage(MessageType.Summarize, summaryMessage);
            } catch (error) {
                return { ...attemptData, ...generateData, ...uploadData, error };
            }

            const submitData: ISubmittedSummaryData = {
                ...attemptData,
                ...generateData,
                ...uploadData,
                submitted: true,
                clientSequenceNumber,
                submitOpDuration: trace.trace().duration,
            };

            this.summarizerNode.completeSummary(handle);

            return submitData;
        } finally {
            // Cleanup wip summary in case of failure
            this.summarizerNode.clearSummary();
            // Restart the delta manager
            this.deltaManager.inbound.resume();
        }
    }

    private processRemoteChunkedMessage(message: ISequencedDocumentMessage) {
        if (message.type !== ContainerMessageType.ChunkedOp) {
            return message;
        }

        const clientId = message.clientId;
        const chunkedContent = message.contents as IChunkedOp;
        this.addChunk(clientId, chunkedContent);
        if (chunkedContent.chunkId === chunkedContent.totalChunks) {
            const newMessage = { ...message };
            // eslint-disable-next-line @typescript-eslint/no-non-null-assertion
            const serializedContent = this.chunkMap.get(clientId)!.join("");
            newMessage.contents = JSON.parse(serializedContent);
            newMessage.type = chunkedContent.originalType;
            this.clearPartialChunks(clientId);
            return newMessage;
        }
        return message;
    }

    private addChunk(clientId: string, chunkedContent: IChunkedOp) {
        let map = this.chunkMap.get(clientId);
        if (map === undefined) {
            map = [];
            this.chunkMap.set(clientId, map);
        }
        assert(chunkedContent.chunkId === map.length + 1,
            0x131 /* "Mismatch between new chunkId and expected chunkMap" */); // 1-based indexing
        map.push(chunkedContent.contents);
    }

    private clearPartialChunks(clientId: string) {
        if (this.chunkMap.has(clientId)) {
            this.chunkMap.delete(clientId);
        }
    }

    private updateDocumentDirtyState(dirty: boolean) {
        if (this.dirtyContainer === dirty) {
            return;
        }

        this.dirtyContainer = dirty;
        if (this.emitDirtyDocumentEvent) {
            // back-compat: dirtyDocument & savedDocument deprecated in 0.35.
            this.emit(dirty ? "dirtyDocument" : "savedDocument");

            this.emit(dirty ? "dirty" : "saved");
            // back-compat: Loader API added in 0.35 only
            if (this.context.updateDirtyContainerState !== undefined) {
                this.context.updateDirtyContainerState(dirty);
            }
        }
    }

    public submitDataStoreOp(
        id: string,
        contents: any,
        localOpMetadata: unknown = undefined): void {
        const envelope: IEnvelope = {
            address: id,
            contents,
        };
        this.submit(ContainerMessageType.FluidDataStoreOp, envelope, localOpMetadata);
    }

    public async uploadBlob(blob: ArrayBufferLike): Promise<IFluidHandle<ArrayBufferLike>> {
        this.verifyNotClosed();
        return this.blobManager.createBlob(blob);
    }

    private submit(
        type: ContainerMessageType,
        content: any,
        localOpMetadata: unknown = undefined,
        opMetadata: Record<string, unknown> | undefined = undefined,
    ): void {
        this.verifyNotClosed();

        if (this.context.pendingLocalState !== undefined) {
            this.closeFn(CreateContainerError("op submitted while processing pending initial state"));
        }
        // There should be no ops in detached container state!
        assert(this.attachState !== AttachState.Detached, 0x132 /* "sending ops in detached container" */);

        let clientSequenceNumber: number = -1;
        let opMetadataInternal = opMetadata;

        if (this.canSendOps()) {
            const serializedContent = JSON.stringify(content);
            const maxOpSize = this.context.deltaManager.maxMessageSize;

            // If in manual flush mode we will trigger a flush at the next turn break
            if (this.flushMode === FlushMode.Manual && !this.needsFlush) {
                opMetadataInternal = {
                    ...opMetadata,
                    batch: true,
                };
                this.needsFlush = true;

                // Use Promise.resolve().then() to queue a microtask to detect the end of the turn and force a flush.
                if (!this.flushTrigger) {
                    // eslint-disable-next-line @typescript-eslint/no-floating-promises
                    Promise.resolve().then(() => {
                        this.flushTrigger = false;
                        this.flush();
                    });
                }
            }

            // Note: Chunking will increase content beyond maxOpSize because we JSON'ing JSON payload -
            // there will be a lot of escape characters that can make it up to 2x bigger!
            // This is Ok, because DeltaManager.shouldSplit() will have 2 * maxMessageSize limit
            if (!serializedContent || serializedContent.length <= maxOpSize) {
                clientSequenceNumber = this.submitRuntimeMessage(
                    type,
                    content,
                    /* batch: */ this._flushMode === FlushMode.Manual,
                    opMetadataInternal);
            } else {
                clientSequenceNumber = this.submitChunkedMessage(type, serializedContent, maxOpSize);
            }
        }

        // Let the PendingStateManager know that a message was submitted.
        this.pendingStateManager.onSubmitMessage(
            type,
            clientSequenceNumber,
            this.deltaManager.lastSequenceNumber,
            content,
            localOpMetadata,
            opMetadataInternal,
        );
        if (this.isContainerMessageDirtyable(type, content)) {
            this.updateDocumentDirtyState(true);
        }
    }

    private submitChunkedMessage(type: ContainerMessageType, content: string, maxOpSize: number): number {
        const contentLength = content.length;
        const chunkN = Math.floor((contentLength - 1) / maxOpSize) + 1;
        let offset = 0;
        let clientSequenceNumber: number = 0;
        for (let i = 1; i <= chunkN; i = i + 1) {
            const chunkedOp: IChunkedOp = {
                chunkId: i,
                contents: content.substr(offset, maxOpSize),
                originalType: type,
                totalChunks: chunkN,
            };
            offset += maxOpSize;
            clientSequenceNumber = this.submitRuntimeMessage(
                ContainerMessageType.ChunkedOp,
                chunkedOp,
                false);
        }
        return clientSequenceNumber;
    }

    private submitSystemMessage(
        type: MessageType,
        contents: any) {
        this.verifyNotClosed();
        assert(this.connected, 0x133 /* "Container disconnected when trying to submit system message" */);

        // System message should not be sent in the middle of the batch.
        // That said, we can preserve existing behavior by not flushing existing buffer.
        // That might be not what caller hopes to get, but we can look deeper if telemetry tells us it's a problem.
        const middleOfBatch = this.flushMode === FlushMode.Manual && this.needsFlush;
        if (middleOfBatch) {
            this._logger.sendErrorEvent({ eventName: "submitSystemMessageError", type });
        }

        return this.context.submitFn(
            type,
            contents,
            middleOfBatch);
    }

    private submitRuntimeMessage(
        type: ContainerMessageType,
        contents: any,
        batch: boolean,
        appData?: any) {
        const payload: ContainerRuntimeMessage = { type, contents };
        return this.context.submitFn(
            MessageType.Operation,
            payload,
            batch,
            appData);
    }

    /**
     * Throw an error if the runtime is closed.  Methods that are expected to potentially
     * be called after dispose due to asynchrony should not call this.
     */
    private verifyNotClosed() {
        if (this._disposed) {
            throw new Error("Runtime is closed");
        }
    }

    /**
     * Finds the right store and asks it to resubmit the message. This typically happens when we
     * reconnect and there are pending messages.
     * @param content - The content of the original message.
     * @param localOpMetadata - The local metadata associated with the original message.
     */
    private reSubmit(
        type: ContainerMessageType,
        content: any,
        localOpMetadata: unknown,
        opMetadata: Record<string, unknown> | undefined,
    ) {
        switch (type) {
            case ContainerMessageType.FluidDataStoreOp:
                // For Operations, call resubmitDataStoreOp which will find the right store
                // and trigger resubmission on it.
                this.dataStores.resubmitDataStoreOp(content, localOpMetadata);
                break;
            case ContainerMessageType.Attach:
                this.submit(type, content, localOpMetadata);
                break;
            case ContainerMessageType.ChunkedOp:
                throw new Error(`chunkedOp not expected here`);
            case ContainerMessageType.BlobAttach:
                this.submit(type, content, localOpMetadata, opMetadata);
                break;
            default:
                unreachableCase(type, `Unknown ContainerMessageType: ${type}`);
        }
    }

    /** Implementation of ISummarizerInternalsProvider.refreshLatestSummaryAck */
    public async refreshLatestSummaryAck(
        proposalHandle: string | undefined,
        ackHandle: string,
        summaryLogger: ITelemetryLogger,
    ) {
        const readAndParseBlob = async <T>(id: string) => readAndParse<T>(this.storage, id);
        const result = await this.summarizerNode.refreshLatestSummary(
            proposalHandle,
            async () => this.fetchSnapshotFromStorage(ackHandle, summaryLogger, {
                eventName: "RefreshLatestSummaryGetSnapshot",
                fetchLatest: false,
            }),
            readAndParseBlob,
            summaryLogger,
        );

        // Update the summaryGCVersion if GC is enabled and the latest summary tracked by this container was updated.
        if (this.gcEnabled && result.latestSummaryUpdated) {
            // If the summary was tracked by this client, it was the one that generated the summary in the first place.
            // Update the summaryGCVersion to the currentGCVersion of this client.
            if (result.wasSummaryTracked) {
                this.summaryGCVersion = this.currentGCVersion;
                return;
            }
            // If the summary was not tracked by this client, update summaryGCVersion from the snapshot that was used
            // to update the latest summary.
            await this.updateSummaryGCVersionFromSnapshot(result.snapshot);
        }
    }

    /**
     * Fetches the latest snapshot from storage and uses it to refresh SummarizerNode's
     * internal state as it should be considered the latest summary ack.
     * @param summaryLogger - logger to use when fetching snapshot from storage
     * @returns downloaded snapshot's reference sequence number
     */
    private async refreshLatestSummaryAckFromServer(summaryLogger: ITelemetryLogger): Promise<number> {
        const snapshot = await this.fetchSnapshotFromStorage(this.id, summaryLogger, {
            eventName: "RefreshLatestSummaryGetSnapshot",
            fetchLatest: true,
        });

        const readAndParseBlob = async <T>(id: string) => readAndParse<T>(this.storage, id);
        const snapshotRefSeq = await seqFromTree(snapshot, readAndParseBlob);

        const result = await this.summarizerNode.refreshLatestSummary(
            undefined,
            async () => snapshot,
            readAndParseBlob,
            summaryLogger,
        );

        // Update the summaryGCVersion if GC is enabled and the latest summary tracked by this container was updated.
        if (this.gcEnabled && result.latestSummaryUpdated) {
            // Since there is not proposal handle for this summary, it should not have been tracked.
            assert(!result.wasSummaryTracked, "Summary without proposal handle should not have been tracked");
            // Update summaryGCVersion from the snapshot that was used to update the latest summary.
            await this.updateSummaryGCVersionFromSnapshot(result.snapshot);
        }

        return snapshotRefSeq;
    }

    /**
     * Updates the summary GC version as per the metadata blob in given snapshot.
     */
    private async updateSummaryGCVersionFromSnapshot(snapshot: ISnapshotTree) {
        const metadataBlobId = snapshot.blobs[metadataBlobName];
        if (metadataBlobId) {
            const metadata = await readAndParse<IContainerRuntimeMetadata>(this.storage, metadataBlobId);
            this.summaryGCVersion = gcFeature(metadata);
        }
    }

    private async fetchSnapshotFromStorage(versionId: string, logger: ITelemetryLogger, event: ITelemetryGenericEvent) {
        const perfEvent = PerformanceEvent.start(logger, event);
        const stats: { getVersionDuration?: number; getSnapshotDuration?: number } = {};
        let snapshot: ISnapshotTree;
        try {
            const trace = Trace.start();

            const versions = await this.storage.getVersions(versionId, 1);
            assert(!!versions && !!versions[0], 0x137 /* "Failed to get version from storage" */);
            stats.getVersionDuration = trace.trace().duration;

            const maybeSnapshot = await this.storage.getSnapshotTree(versions[0]);
            assert(!!maybeSnapshot, 0x138 /* "Failed to get snapshot from storage" */);
            stats.getSnapshotDuration = trace.trace().duration;

            snapshot = maybeSnapshot;
        } catch (error) {
            perfEvent.cancel(stats, error);
            throw error;
        }

        perfEvent.end(stats);
        return snapshot;
    }

    public getPendingLocalState() {
        return this.pendingStateManager.getLocalState();
    }
}

/**
 * Wait for a specific sequence number. Promise should resolve when we reach that number,
 * or reject if closed.
 */
const waitForSeq = async (
    deltaManager: IDeltaManager<Pick<ISequencedDocumentMessage, "sequenceNumber">, unknown>,
    targetSeq: number,
): Promise<void> => new Promise<void>((accept, reject) => {
    // TODO: remove cast to any when actual event is determined
    deltaManager.on("closed" as any, reject);

    const handleOp = (message: Pick<ISequencedDocumentMessage, "sequenceNumber">) => {
        if (message.sequenceNumber >= targetSeq) {
            accept();
            deltaManager.off("op", handleOp);
        }
    };
    deltaManager.on("op", handleOp);
});<|MERGE_RESOLUTION|>--- conflicted
+++ resolved
@@ -129,11 +129,7 @@
 } from "./summaryFormat";
 import { SummaryCollection } from "./summaryCollection";
 import { getLocalStorageFeatureGate } from "./localStorageFeatureGates";
-<<<<<<< HEAD
 import { ISerializedElection, loadOrderedClients } from "./orderedClientElection";
-=======
-import { OrderedClientElection } from "./orderedClientElection";
->>>>>>> 363b96cb
 import { SummarizerClientElection } from "./summarizerClientElection";
 
 export enum ContainerMessageType {
@@ -963,21 +959,16 @@
         // Create the SummaryManager and mark the initial state
         this.summaryManager = new SummaryManager(
             context,
-            this.summaryCollection,
-<<<<<<< HEAD
-            summarizerClientElection,
-=======
             new SummarizerClientElection(
                 this.logger,
                 this.summaryCollection,
-                new OrderedClientElection(this.context.quorum),
+                summarizerClientElection,
                 maxOpsSinceLastSummary,
             ),
->>>>>>> 363b96cb
             this.runtimeOptions.summaryOptions.generateSummaries !== false,
             this.logger,
-            maxOpsSinceLastSummary,
-            this.runtimeOptions.summaryOptions.initialSummarizerDelayMs);
+            this.runtimeOptions.summaryOptions.initialSummarizerDelayMs,
+        );
 
         if (this.connected) {
             // eslint-disable-next-line @typescript-eslint/no-non-null-assertion
