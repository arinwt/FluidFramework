/*!
 * Copyright (c) Microsoft Corporation and contributors. All rights reserved.
 * Licensed under the MIT License.
 */

import { EventEmitter } from "events";
import { IDisposable, ITelemetryLogger } from "@fluidframework/common-definitions";
import { delay, IPromiseTimerResult, PromiseTimer } from "@fluidframework/common-utils";
import { ChildLogger, PerformanceEvent } from "@fluidframework/telemetry-utils";
import { IFluidObject, IRequest } from "@fluidframework/core-interfaces";
<<<<<<< HEAD
import { IContainerContext, LoaderHeader } from "@fluidframework/container-definitions";
=======
import {
    IContainerContext,
    LoaderHeader,
} from "@fluidframework/container-definitions";
>>>>>>> 363b96cb
import { ISequencedClient } from "@fluidframework/protocol-definitions";
import { DriverHeader } from "@fluidframework/driver-definitions";
import { ISummarizer, createSummarizingWarning, ISummarizingWarning, SummarizerStopReason } from "./summarizer";
import { SummaryCollection } from "./summaryCollection";
<<<<<<< HEAD
import { IOrderedClientElection } from "./orderedClientElection";
=======
>>>>>>> 363b96cb
import { SummarizerClientElection, summarizerClientType } from "./summarizerClientElection";
import { Throttler } from "./throttler";

const defaultInitialDelayMs = 5000;
const opsToBypassInitialDelay = 4000;

const defaultThrottleDelayWindowMs = 60 * 1000;
const defaultThrottleMaxDelayMs = 30 * 1000;
// default throttling function increases exponentially (0ms, 20ms, 60ms, 140ms, etc)
const defaultThrottleDelayFunction = (n: number) => 20 * (Math.pow(2, n) - 1);

enum SummaryManagerState {
    Off = 0,
    Starting = 1,
    Running = 2,
    Stopping = 3,
    Disabled = -1,
}

// Please note that all reasons in this list are not errors,
// and thus they are not raised today to parent container as error.
// If this needs to be changed in future, we should re-evaluate what and how we raise to summarizer
type StopReason = Extract<SummarizerStopReason, "parentNotConnected" | "parentShouldNotSummarize" | "disposed">;
type ShouldSummarizeState =
    | { shouldSummarize: true; }
    | { shouldSummarize: false; stopReason: StopReason; };

export class SummaryManager extends EventEmitter implements IDisposable {
    private readonly logger: ITelemetryLogger;
<<<<<<< HEAD
    public readonly clientElection: SummarizerClientElection;
=======
>>>>>>> 363b96cb
    private readonly initialDelayP: Promise<IPromiseTimerResult | void>;
    private readonly initialDelayTimer?: PromiseTimer;
    private electedClientId?: string;
    private clientId?: string;
    private latestClientId?: string;
    private connected = false;
    private state = SummaryManagerState.Off;
    private runningSummarizer?: ISummarizer;
    private _disposed = false;
    private readonly startThrottler = new Throttler(
        defaultThrottleDelayWindowMs,
        defaultThrottleMaxDelayMs,
        defaultThrottleDelayFunction,
    );
    private opsUntilFirstConnect = -1;

    public get summarizer() {
        return this.electedClientId;
    }

    public get disposed() {
        return this._disposed;
    }

    constructor(
        private readonly context: IContainerContext,
        summaryCollection: SummaryCollection,
<<<<<<< HEAD
        clientElection: IOrderedClientElection,
=======
        private readonly clientElection: SummarizerClientElection,
>>>>>>> 363b96cb
        private readonly summariesEnabled: boolean,
        parentLogger: ITelemetryLogger,
        maxOpsSinceLastSummary: number,
        initialDelayMs: number = defaultInitialDelayMs,
    ) {
        super();

        this.logger = ChildLogger.create(
            parentLogger,
            "SummaryManager",
            {all:{ clientId: () => this.latestClientId }});

        this.connected = context.connected;
        if (this.connected) {
            this.setClientId(context.clientId);
        }

        // Track ops until first (write) connect
        const opsUntilFirstConnectHandler = (clientId: string, details: ISequencedClient) => {
            if (this.opsUntilFirstConnect === -1 && clientId === this.clientId) {
                context.quorum.off("addMember", opsUntilFirstConnectHandler);
                this.opsUntilFirstConnect = details.sequenceNumber - this.context.deltaManager.initialSequenceNumber;
            }
        };
        context.quorum.on("addMember", opsUntilFirstConnectHandler);

<<<<<<< HEAD
        this.clientElection = new SummarizerClientElection(
            this.logger,
            summaryCollection,
            clientElection,
            maxOpsSinceLastSummary,
            () => this.refreshSummarizer(),
        );
=======
        clientElection.on("shouldSummarizeStateChanged", () => this.refreshSummarizer());
>>>>>>> 363b96cb

        this.initialDelayTimer = new PromiseTimer(initialDelayMs, () => { });
        this.initialDelayP = this.initialDelayTimer?.start() ?? Promise.resolve();

        this.refreshSummarizer();
    }

    public setConnected(clientId: string) {
        this.updateConnected(true, clientId);
    }

    public setDisconnected() {
        this.updateConnected(false);
    }

    private setClientId(clientId: string | undefined): void {
        this.clientId = clientId;
        if (clientId !== undefined) {
            this.latestClientId = clientId;
            if (this.runningSummarizer !== undefined) {
                this.runningSummarizer.updateOnBehalfOf(clientId);
            }
        }
    }

    public on(event: "summarizer", listener: (clientId: string) => void): this;
    public on(event: string, listener: (...args: any[]) => void): this {
        return super.on(event, listener);
    }

    private updateConnected(connected: boolean, clientId?: string) {
        if (this.connected === connected) {
            return;
        }

        this.connected = connected;
        this.setClientId(clientId);
        this.refreshSummarizer();
    }

    private getShouldSummarizeState(): ShouldSummarizeState {
        if (!this.connected) {
            return { shouldSummarize: false, stopReason: "parentNotConnected" };
        } else if (this.clientId !== this.summarizer) {
            return { shouldSummarize: false, stopReason: "parentShouldNotSummarize" };
        } else if (this.disposed) {
            return { shouldSummarize: false, stopReason: "disposed" };
<<<<<<< HEAD
=======
        } else if (this.clientElection.hasSummarizersInQuorum) {
            // Need to wait for any other existing summarizer clients to close,
            // because they can live longer than their parent container.
            // TODO: We will need to remove this check when we allow elected summarizer
            // to change, because they could get stuck in quorum.
            return { shouldSummarize: true, shouldStart: false };
>>>>>>> 363b96cb
        } else {
            return { shouldSummarize: true };
        }
    }

    private refreshSummarizer() {
        // Check which client is elected as summarizer, and propagate the event if changed.
        const newSummarizerClientId = this.clientElection.electedClientId;
        if (newSummarizerClientId !== this.electedClientId) {
            this.electedClientId = newSummarizerClientId;
            this.emit("summarizer", newSummarizerClientId);
        }

        // Transition states depending on shouldSummarize, which is a calculated property
        // that is only true if this client is connected and is the elected summarizer.
        const shouldSummarizeState = this.getShouldSummarizeState();
        switch (this.state) {
            case SummaryManagerState.Off: {
                if (shouldSummarizeState.shouldSummarize) {
                    this.start();
                }
                return;
            }
            case SummaryManagerState.Starting: {
                // Cannot take any action until summarizer is created
                // state transition will occur after creation
                return;
            }
            case SummaryManagerState.Running: {
                if (shouldSummarizeState.shouldSummarize === false) {
                    this.stop(shouldSummarizeState.stopReason);
                }
                return;
            }
            case SummaryManagerState.Stopping: {
                // Cannot take any action until running summarizer finishes
                // state transition will occur after it stops
                return;
            }
            case SummaryManagerState.Disabled: {
                // Never switch away from disabled state
                return;
            }
            default: {
                return;
            }
        }
    }

    private raiseContainerWarning(warning: ISummarizingWarning) {
        this.context.raiseContainerWarning(warning);
    }

    private start() {
        if (!this.summariesEnabled) {
            // If we should never summarize, lock in disabled state
            this.logger.sendTelemetryEvent({ eventName: "SummariesDisabled" });
            this.state = SummaryManagerState.Disabled;
            return;
        }
        if (this.context.clientDetails.type === summarizerClientType) {
            // Make sure that the summarizer client does not load another summarizer.
            this.state = SummaryManagerState.Disabled;
            return;
        }

        this.state = SummaryManagerState.Starting;

        // throttle creation of new summarizer containers to prevent spamming the server with websocket connections
        const delayMs = this.startThrottler.getDelay();
        if (delayMs >= defaultThrottleMaxDelayMs) {
            // we can't create a summarizer for some reason; raise error on container
            this.raiseContainerWarning(
                createSummarizingWarning("SummaryManager: CreateSummarizer Max Throttle Delay", false));
        }

        this.createSummarizer(delayMs).then((summarizer) => {
            summarizer.on("summarizingError",
                (warning: ISummarizingWarning) => this.raiseContainerWarning(warning));
            this.run(summarizer);
        }, (error) => {
            this.logger.sendErrorEvent({
                eventName: "CreateSummarizerError",
                attempt: this.startThrottler.attempts,
            }, error);
            this.tryRestart();
        });
    }

    private run(summarizer: ISummarizer) {
        this.state = SummaryManagerState.Running;

        // eslint-disable-next-line @typescript-eslint/no-non-null-assertion
        const clientId = this.latestClientId!;
        this.runningSummarizer = summarizer;

        PerformanceEvent.timedExecAsync(
            this.logger,
            { eventName: "RunningSummarizer", attempt: this.startThrottler.attempts },
            async () => summarizer.run(clientId),
        ).finally(() => {
            this.runningSummarizer = undefined;
            this.tryRestart();
        });

        const shouldSummarizeState = this.getShouldSummarizeState();
        if (shouldSummarizeState.shouldSummarize === false) {
            this.stop(shouldSummarizeState.stopReason);
        }
    }

    private tryRestart(): void {
        const shouldSummarizeState = this.getShouldSummarizeState();
        if (shouldSummarizeState.shouldSummarize) {
            this.start();
        } else {
            this.state = SummaryManagerState.Off;
        }
    }

    private stop(reason: SummarizerStopReason) {
        this.state = SummaryManagerState.Stopping;

        if (this.runningSummarizer) {
            // Stopping the running summarizer client should trigger a change
            // in states when the running summarizer closes
            this.runningSummarizer.stop(reason);
        } else {
            // Should not be possible to hit this case
            this.logger.sendErrorEvent({ eventName: "StopCalledWithoutRunningSummarizer", reason });
            this.state = SummaryManagerState.Off;
        }
    }

    private async createSummarizer(delayMs: number): Promise<ISummarizer> {
        // We have been elected the summarizer. Some day we may be able to summarize with a live document but for
        // now we play it safe and launch a second copy.
        this.logger.sendTelemetryEvent({
            eventName: "CreatingSummarizer",
            delayMs,
            opsUntilFirstConnect: this.opsUntilFirstConnect,
        });

        const shouldDelay = delayMs > 0;
        const shouldInitialDelay = this.opsUntilFirstConnect < opsToBypassInitialDelay;
        if (shouldDelay || shouldInitialDelay) {
            await Promise.all([
                shouldInitialDelay ? this.initialDelayP : Promise.resolve(),
                shouldDelay ? delay(delayMs) : Promise.resolve(),
            ]);
        }

        const loader = this.context.loader;

        // TODO eventually we may wish to spawn an execution context from which to run this
        const request: IRequest = {
            headers: {
                [LoaderHeader.cache]: false,
                [LoaderHeader.clientDetails]: {
                    capabilities: { interactive: false },
                    type: summarizerClientType,
                },
                [DriverHeader.summarizingClient]: true,
                [LoaderHeader.reconnect]: false,
                [LoaderHeader.sequenceNumber]: this.context.deltaManager.lastSequenceNumber,
            },
            url: "/_summarizer",
        };

        const response = await loader.request(request);

        if (response.status !== 200 || response.mimeType !== "fluid/object") {
            return Promise.reject(new Error("Invalid summarizer route"));
        }

        const rawFluidObject = response.value as IFluidObject;
        const summarizer = rawFluidObject.ISummarizer;

        if (!summarizer) {
            return Promise.reject(new Error("Fluid object does not implement ISummarizer"));
        }

        return summarizer;
    }

    public dispose() {
        this.initialDelayTimer?.clear();
        this._disposed = true;
    }
}<|MERGE_RESOLUTION|>--- conflicted
+++ resolved
@@ -8,22 +8,10 @@
 import { delay, IPromiseTimerResult, PromiseTimer } from "@fluidframework/common-utils";
 import { ChildLogger, PerformanceEvent } from "@fluidframework/telemetry-utils";
 import { IFluidObject, IRequest } from "@fluidframework/core-interfaces";
-<<<<<<< HEAD
 import { IContainerContext, LoaderHeader } from "@fluidframework/container-definitions";
-=======
-import {
-    IContainerContext,
-    LoaderHeader,
-} from "@fluidframework/container-definitions";
->>>>>>> 363b96cb
 import { ISequencedClient } from "@fluidframework/protocol-definitions";
 import { DriverHeader } from "@fluidframework/driver-definitions";
 import { ISummarizer, createSummarizingWarning, ISummarizingWarning, SummarizerStopReason } from "./summarizer";
-import { SummaryCollection } from "./summaryCollection";
-<<<<<<< HEAD
-import { IOrderedClientElection } from "./orderedClientElection";
-=======
->>>>>>> 363b96cb
 import { SummarizerClientElection, summarizerClientType } from "./summarizerClientElection";
 import { Throttler } from "./throttler";
 
@@ -53,10 +41,6 @@
 
 export class SummaryManager extends EventEmitter implements IDisposable {
     private readonly logger: ITelemetryLogger;
-<<<<<<< HEAD
-    public readonly clientElection: SummarizerClientElection;
-=======
->>>>>>> 363b96cb
     private readonly initialDelayP: Promise<IPromiseTimerResult | void>;
     private readonly initialDelayTimer?: PromiseTimer;
     private electedClientId?: string;
@@ -83,15 +67,9 @@
 
     constructor(
         private readonly context: IContainerContext,
-        summaryCollection: SummaryCollection,
-<<<<<<< HEAD
-        clientElection: IOrderedClientElection,
-=======
-        private readonly clientElection: SummarizerClientElection,
->>>>>>> 363b96cb
+        public readonly clientElection: SummarizerClientElection,
         private readonly summariesEnabled: boolean,
         parentLogger: ITelemetryLogger,
-        maxOpsSinceLastSummary: number,
         initialDelayMs: number = defaultInitialDelayMs,
     ) {
         super();
@@ -115,17 +93,7 @@
         };
         context.quorum.on("addMember", opsUntilFirstConnectHandler);
 
-<<<<<<< HEAD
-        this.clientElection = new SummarizerClientElection(
-            this.logger,
-            summaryCollection,
-            clientElection,
-            maxOpsSinceLastSummary,
-            () => this.refreshSummarizer(),
-        );
-=======
         clientElection.on("shouldSummarizeStateChanged", () => this.refreshSummarizer());
->>>>>>> 363b96cb
 
         this.initialDelayTimer = new PromiseTimer(initialDelayMs, () => { });
         this.initialDelayP = this.initialDelayTimer?.start() ?? Promise.resolve();
@@ -173,15 +141,6 @@
             return { shouldSummarize: false, stopReason: "parentShouldNotSummarize" };
         } else if (this.disposed) {
             return { shouldSummarize: false, stopReason: "disposed" };
-<<<<<<< HEAD
-=======
-        } else if (this.clientElection.hasSummarizersInQuorum) {
-            // Need to wait for any other existing summarizer clients to close,
-            // because they can live longer than their parent container.
-            // TODO: We will need to remove this check when we allow elected summarizer
-            // to change, because they could get stuck in quorum.
-            return { shouldSummarize: true, shouldStart: false };
->>>>>>> 363b96cb
         } else {
             return { shouldSummarize: true };
         }
