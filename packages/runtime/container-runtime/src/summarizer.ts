--- conflicted
+++ resolved
@@ -3,18 +3,7 @@
  * Licensed under the MIT License.
  */
 
-<<<<<<< HEAD
-import { IDisposable, ITelemetryLogger } from "@fluidframework/common-definitions";
-=======
-import { EventEmitter } from "events";
-import {
-    IDisposable,
-    IEvent,
-    IEventProvider,
-    ITelemetryLogger,
-    ITelemetryProperties,
-} from "@fluidframework/common-definitions";
->>>>>>> 2d9cf71d
+import { IDisposable, ITelemetryLogger, ITelemetryProperties } from "@fluidframework/common-definitions";
 import {
     Deferred,
     PromiseTimer,
