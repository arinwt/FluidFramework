--- conflicted
+++ resolved
@@ -74,18 +74,10 @@
     "@fluid-internal/test-dds-utils": "^0.42.0",
     "@fluidframework/build-common": "^0.22.0",
     "@fluidframework/eslint-config-fluid": "^0.23.0",
-<<<<<<< HEAD
-    "@fluidframework/gitresources": "^0.1026.0-0",
-    "@fluidframework/mocha-test-setup": "^0.41.0",
-    "@fluidframework/server-services-client": "^0.1026.0-0",
-    "@fluidframework/test-runtime-utils": "^0.41.0",
-=======
     "@fluidframework/gitresources": "^0.1027.0-0",
     "@fluidframework/mocha-test-setup": "^0.42.0",
-    "@fluidframework/runtime-definitions": "^0.41.0",
     "@fluidframework/server-services-client": "^0.1027.0-0",
     "@fluidframework/test-runtime-utils": "^0.42.0",
->>>>>>> 2d9cf71d
     "@microsoft/api-extractor": "^7.13.1",
     "@types/assert": "^1.5.2",
     "@types/debug": "^4.1.5",
