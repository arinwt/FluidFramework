/*!
 * Copyright (c) Microsoft Corporation and contributors. All rights reserved.
 * Licensed under the MIT License.
 */

import { IFluidHandle, IFluidSerializer } from "@fluidframework/core-interfaces";
import { ISequencedDocumentMessage } from "@fluidframework/protocol-definitions";
<<<<<<< HEAD
import { makeHandlesSerializable, parseHandles, ValueType } from "@fluidframework/shared-object-base";
import { assert } from "@fluidframework/common-utils";
import { IEventEmitter, TypedEventEmitter } from "@fluidframework/runtime-utils";
=======
import { ValueType } from "@fluidframework/shared-object-base";
import { assert, TypedEventEmitter } from "@fluidframework/common-utils";
>>>>>>> 9664fec4
import {
    ISerializableValue,
    ISerializedValue,
    IValueChanged,
    ISharedMapEvents,
} from "./interfaces";
import {
    ILocalValue,
    LocalValueMaker,
    makeSerializable,
} from "./localValues";

/**
 * Defines the means to process and submit a given op on a map.
 */
interface IMapMessageHandler {
    /**
     * Apply the given operation.
     * @param op - The map operation to apply
     * @param local - Whether the message originated from the local client
     * @param message - The full message. Not provided for stashed ops.
     * @param localOpMetadata - For local client messages, this is the metadata that was submitted with the message.
     * For messages from a remote client, this will be undefined.
     */
    process(
        op: IMapOperation,
        local: boolean,
        message: ISequencedDocumentMessage | undefined,
        localOpMetadata: unknown,
    ): void;

    /**
     * Communicate the operation to remote clients.
     * @param op - The map operation to submit
     * @param localOpMetadata - The metadata to be submitted with the message.
     */
    submit(op: IMapOperation, localOpMetadata: unknown): void;

    getStashedOpLocalMetadata(op: IMapOperation): unknown;
}

/**
 * Operation indicating a value should be set for a key.
 */
export interface IMapSetOperation {
    /**
     * String identifier of the operation type.
     */
    type: "set";

    /**
     * Map key being modified.
     */
    key: string;

    /**
     * Value to be set on the key.
     */
    value: ISerializableValue;
}

/**
 * Operation indicating a key should be deleted from the map.
 */
export interface IMapDeleteOperation {
    /**
     * String identifier of the operation type.
     */
    type: "delete";

    /**
     * Map key being modified.
     */
    key: string;
}

/**
 * Map key operations are one of several types.
 */
export type IMapKeyOperation = IMapSetOperation | IMapDeleteOperation;

/**
 * Operation indicating the map should be cleared.
 */
export interface IMapClearOperation {
    /**
     * String identifier of the operation type.
     */
    type: "clear";
}

/**
 * Description of a map delta operation
 */
export type IMapOperation = IMapKeyOperation | IMapClearOperation;

/**
 * Defines the in-memory object structure to be used for the conversion to/from serialized.
 * Directly used in JSON.stringify, direct result from JSON.parse
 */
export interface IMapDataObjectSerializable {
    [key: string]: ISerializableValue;
}

export interface IMapDataObjectSerialized {
    [key: string]: ISerializedValue;
}

/**
 * A SharedMap is a map-like distributed data structure.
 */
export class MapKernel {
    /**
     * The number of key/value pairs stored in the map.
     */
    public get size(): number {
        return this.data.size;
    }

    /**
     * Mapping of op types to message handlers.
     */
    private readonly messageHandlers: ReadonlyMap<string, IMapMessageHandler> = new Map();

    /**
     * The in-memory data the map is storing.
     */
    private readonly data = new Map<string, ILocalValue>();

    /**
     * Keys that have been modified locally but not yet ack'd from the server.
     */
    private readonly pendingKeys: Map<string, number> = new Map();

    /**
     * This is used to assign a unique id to every outgoing operation and helps in tracking unack'd ops.
     */
    private pendingMessageId: number = -1;

    /**
     * If a clear has been performed locally but not yet ack'd from the server, then this stores the pending id
     * of that clear operation. Otherwise, is -1.
     */
    private pendingClearMessageId: number = -1;

    /**
     * Object to create encapsulations of the values stored in the map.
     */
    private readonly localValueMaker: LocalValueMaker;

    /**
     * Create a new shared map kernel.
     * @param serializer - The serializer to serialize / parse handles
     * @param handle - The handle of the shared object using the kernel
     * @param submitMessage - A callback to submit a message through the shared object
     * @param isAttached - To query whether the shared object should generate ops
     * @param valueTypes - The value types to register
     * @param eventEmitter - The object that will emit map events
     */
    constructor(
        private readonly serializer: IFluidSerializer,
        private readonly handle: IFluidHandle,
        private readonly submitMessage: (op: any, localOpMetadata: unknown) => void,
        private readonly isAttached: () => boolean,
<<<<<<< HEAD
        valueTypes: Readonly<IValueType<any>[]>,
        public readonly eventEmitter: IEventEmitter<ISharedMapEvents> = new TypedEventEmitter<ISharedMapEvents>(),
=======
        private readonly eventEmitter: TypedEventEmitter<ISharedMapEvents>,
>>>>>>> 9664fec4
    ) {
        this.localValueMaker = new LocalValueMaker(serializer);
        this.messageHandlers = this.getMessageHandlers();
    }

    /**
     * Get an iterator over the keys in this map.
     * @returns The iterator
     */
    public keys(): IterableIterator<string> {
        return this.data.keys();
    }

    /**
     * Get an iterator over the entries in this map.
     * @returns The iterator
     */
    public entries(): IterableIterator<[string, any]> {
        const localEntriesIterator = this.data.entries();
        const iterator = {
            next(): IteratorResult<[string, any]> {
                const nextVal = localEntriesIterator.next();
                if (nextVal.done) {
                    return { value: undefined, done: true };
                } else {
                    // Unpack the stored value
                    return { value: [nextVal.value[0], nextVal.value[1].value], done: false };
                }
            },
            [Symbol.iterator]() {
                return this;
            },
        };
        return iterator;
    }

    /**
     * Get an iterator over the values in this map.
     * @returns The iterator
     */
    public values(): IterableIterator<any> {
        const localValuesIterator = this.data.values();
        const iterator = {
            next(): IteratorResult<any> {
                const nextVal = localValuesIterator.next();
                if (nextVal.done) {
                    return { value: undefined, done: true };
                } else {
                    // Unpack the stored value
                    return { value: nextVal.value.value, done: false };
                }
            },
            [Symbol.iterator]() {
                return this;
            },
        };
        return iterator;
    }

    /**
     * Get an iterator over the entries in this map.
     * @returns The iterator
     */
    public [Symbol.iterator](): IterableIterator<[string, any]> {
        return this.entries();
    }

    /**
     * Executes the given callback on each entry in the map.
     * @param callbackFn - Callback function
     */
    public forEach(callbackFn: (value: any, key: string, map: Map<string, any>) => void): void {
        this.data.forEach((localValue, key, m) => {
            callbackFn(localValue.value, key, m);
        });
    }

    /**
     * {@inheritDoc ISharedMap.get}
     */
    public get<T = any>(key: string): T | undefined {
        if (!this.data.has(key)) {
            return undefined;
        }

        // eslint-disable-next-line @typescript-eslint/no-non-null-assertion
        const localValue = this.data.get(key)!;

        return localValue.value as T;
    }

    /**
     * {@inheritDoc ISharedMap.wait}
     */
    public async wait<T = any>(key: string): Promise<T> {
        // Return immediately if the value already exists
        if (this.has(key)) {
            // eslint-disable-next-line @typescript-eslint/no-non-null-assertion
            return this.get<T>(key)!;
        }

        // Otherwise subscribe to changes
        return new Promise<T>((resolve) => {
            const callback = (changed: IValueChanged) => {
                if (key === changed.key) {
                    // eslint-disable-next-line @typescript-eslint/no-non-null-assertion
                    resolve(this.get<T>(changed.key)!);
                    this.eventEmitter.removeListener("valueChanged", callback);
                }
            };

            this.eventEmitter.on("valueChanged", callback);
        });
    }

    /**
     * Check if a key exists in the map.
     * @param key - The key to check
     * @returns True if the key exists, false otherwise
     */
    public has(key: string): boolean {
        return this.data.has(key);
    }

    /**
     * {@inheritDoc ISharedMap.set}
     */
    public set(key: string, value: any) {
        // Undefined/null keys can't be serialized to JSON in the manner we currently snapshot.
        if (key === undefined || key === null) {
            throw new Error("Undefined and null keys are not supported");
        }

        // Create a local value and serialize it.
        const localValue = this.localValueMaker.fromInMemory(value);
        const serializableValue = makeSerializable(
            localValue,
            this.serializer,
            this.handle);

        // Set the value locally.
        this.setCore(
            key,
            localValue,
            true,
            undefined,
        );

        // If we are not attached, don't submit the op.
        if (!this.isAttached()) {
            return;
        }

        const op: IMapSetOperation = {
            key,
            type: "set",
            value: serializableValue,
        };
        this.submitMapKeyMessage(op);
    }

    /**
     * Delete a key from the map.
     * @param key - Key to delete
     * @returns True if the key existed and was deleted, false if it did not exist
     */
    public delete(key: string): boolean {
        // Delete the key locally first.
        const successfullyRemoved = this.deleteCore(key, true, undefined);

        // If we are not attached, don't submit the op.
        if (!this.isAttached()) {
            return successfullyRemoved;
        }

        const op: IMapDeleteOperation = {
            key,
            type: "delete",
        };
        this.submitMapKeyMessage(op);

        return successfullyRemoved;
    }

    /**
     * Clear all data from the map.
     */
    public clear(): void {
        // Clear the data locally first.
        this.clearCore(true, undefined);

        // If we are not attached, don't submit the op.
        if (!this.isAttached()) {
            return;
        }

        const op: IMapClearOperation = {
            type: "clear",
        };
        this.submitMapClearMessage(op);
    }

    /**
     * Serializes the data stored in the shared map to a JSON string
     * @param serializer - The serializer to use to serialize handles in its values.
     * @returns A JSON string containing serialized map data
     */
    public getSerializedStorage(serializer: IFluidSerializer): IMapDataObjectSerialized {
        const serializableMapData: IMapDataObjectSerialized = {};
        this.data.forEach((localValue, key) => {
            serializableMapData[key] = localValue.makeSerialized(serializer, this.handle);
        });
        return serializableMapData;
    }

    public getSerializableStorage(serializer: IFluidSerializer): IMapDataObjectSerializable {
        const serializableMapData: IMapDataObjectSerializable = {};
        this.data.forEach((localValue, key) => {
            serializableMapData[key] = makeSerializable(localValue, serializer, this.handle);
        });
        return serializableMapData;
    }

    public serialize(serializer: IFluidSerializer): string {
        return JSON.stringify(this.getSerializableStorage(serializer));
    }

    /**
     * Populate the kernel with the given map data.
     * @param data - A JSON string containing serialized map data
     */
    public populateFromSerializable(json: IMapDataObjectSerializable): void {
        for (const [key, serializable] of Object.entries(json)) {
            const localValue = {
                key,
                value: this.makeLocal(key, serializable),
            };

            this.data.set(localValue.key, localValue.value);
        }
    }

    public populate(json: string): void {
        this.populateFromSerializable(JSON.parse(json) as IMapDataObjectSerializable);
    }

    /**
     * Submit the given op if a handler is registered.
     * @param op - The operation to attempt to submit
     * @param localOpMetadata - The local metadata associated with the op. This is kept locally by the runtime
     * and not sent to the server. This will be sent back when this message is received back from the server. This is
     * also sent if we are asked to resubmit the message.
     * @returns True if the operation was submitted, false otherwise.
     */
    public trySubmitMessage(op: any, localOpMetadata: unknown): boolean {
        const type: string = op.type;
        if (this.messageHandlers.has(type)) {
            // eslint-disable-next-line @typescript-eslint/no-non-null-assertion
            this.messageHandlers.get(type)!.submit(op as IMapOperation, localOpMetadata);
            return true;
        }
        return false;
    }

    public tryGetStashedOpLocalMetadata(op: any): unknown {
        const type: string = op.type;
        if (this.messageHandlers.has(type)) {
            // eslint-disable-next-line @typescript-eslint/no-non-null-assertion
            return this.messageHandlers.get(type)!.getStashedOpLocalMetadata(op as IMapOperation);
        }
        throw new Error("no apply stashed op handler");
    }

    /**
     * Process the given op if a handler is registered.
     * @param message - The message to process
     * @param local - Whether the message originated from the local client
     * @param localOpMetadata - For local client messages, this is the metadata that was submitted with the message.
     * For messages from a remote client, this will be undefined.
     * @returns True if the operation was processed, false otherwise.
     */
    public tryProcessMessage(
        op: IMapOperation,
        local: boolean,
        message: ISequencedDocumentMessage | undefined,
        localOpMetadata: unknown,
    ): boolean {
        if (this.messageHandlers.has(op.type)) {
            // eslint-disable-next-line @typescript-eslint/no-non-null-assertion
            this.messageHandlers
                .get(op.type)!
                .process(op, local, message, localOpMetadata);
            return true;
        }
        return false;
    }

    /**
     * Set implementation used for both locally sourced sets as well as incoming remote sets.
     * @param key - The key being set
     * @param value - The value being set
     * @param local - Whether the message originated from the local client
     * @param op - The message if from a remote set, or null if from a local set
     */
    private setCore(key: string, value: ILocalValue, local: boolean, op: ISequencedDocumentMessage | undefined): void {
        const previousValue = this.get(key);
        this.data.set(key, value);
        const event: IValueChanged = { key, previousValue };
        this.eventEmitter.emit("valueChanged", event, local, op ?? null, this.eventEmitter);
    }

    /**
     * Clear implementation used for both locally sourced clears as well as incoming remote clears.
     * @param local - Whether the message originated from the local client
     * @param op - The message if from a remote clear, or null if from a local clear
     */
    private clearCore(local: boolean, op: ISequencedDocumentMessage | undefined): void {
        this.data.clear();
        this.eventEmitter.emit("clear", local, op ?? null, this.eventEmitter);
    }

    /**
     * Delete implementation used for both locally sourced deletes as well as incoming remote deletes.
     * @param key - The key being deleted
     * @param local - Whether the message originated from the local client
     * @param op - The message if from a remote delete, or null if from a local delete
     * @returns True if the key existed and was deleted, false if it did not exist
     */
    private deleteCore(key: string, local: boolean, op: ISequencedDocumentMessage | undefined): boolean {
        const previousValue = this.get(key);
        const successfullyRemoved = this.data.delete(key);
        if (successfullyRemoved) {
            const event: IValueChanged = { key, previousValue };
            this.eventEmitter.emit("valueChanged", event, local, op ?? null, this.eventEmitter);
        }
        return successfullyRemoved;
    }

    /**
     * Clear all keys in memory in response to a remote clear, but retain keys we have modified but not yet been ack'd.
     */
    private clearExceptPendingKeys(): void {
        // Assuming the pendingKeys is small and the map is large
        // we will get the value for the pendingKeys and clear the map
        const temp = new Map<string, ILocalValue>();
        this.pendingKeys.forEach((value, key) => {
            // eslint-disable-next-line @typescript-eslint/no-non-null-assertion
            temp.set(key, this.data.get(key)!);
        });
        this.data.clear();
        temp.forEach((value, key) => {
            this.data.set(key, value);
        });
    }

    /**
     * The remote ISerializableValue we're receiving (either as a result of a load or an incoming set op) will
     * have the information we need to create a real object, but will not be the real object yet.  For example,
     * we might know it's a map and the map's ID but not have the actual map or its data yet.  makeLocal's
     * job is to convert that information into a real object for local usage.
     * @param key - The key that the caller intends to store the local value into (used for ops later).  But
     * doesn't actually store the local value into that key.  So better not lie!
     * @param serializable - The remote information that we can convert into a real object
     * @returns The local value that was produced
     */
    private makeLocal(key: string, serializable: ISerializableValue): ILocalValue {
        if (serializable.type === ValueType[ValueType.Plain] || serializable.type === ValueType[ValueType.Shared]) {
            return this.localValueMaker.fromSerializable(serializable);
        } else {
            throw new Error("Unknown local value type");
        }
    }

    /**
     * If our local operations that have not yet been ack'd will eventually overwrite an incoming operation, we should
     * not process the incoming operation.
     * @param op - Operation to check
     * @param local - Whether the message originated from the local client
     * @param message - The message
     * @param localOpMetadata - For local client messages, this is the metadata that was submitted with the message.
     * For messages from a remote client, this will be undefined.
     * @returns True if the operation should be processed, false otherwise
     */
    private needProcessKeyOperation(
        op: IMapKeyOperation,
        local: boolean,
        localOpMetadata: unknown,
    ): boolean {
        if (this.pendingClearMessageId !== -1) {
            if (local) {
                assert(localOpMetadata !== undefined && localOpMetadata as number < this.pendingClearMessageId,
                    0x013 /* "Received out of order op when there is an unackd clear message" */);
            }
            // If we have an unack'd clear, we can ignore all ops.
            return false;
        }

        if (this.pendingKeys.has(op.key)) {
            // Found an unack'd op. Clear it from the map if the pendingMessageId in the map matches this message's
            // and don't process the op.
            if (local) {
                assert(localOpMetadata !== undefined,
                    0x014 /* `pendingMessageId is missing from the local client's ${op.type} operation` */);
                const pendingMessageId = localOpMetadata as number;
                const pendingKeyMessageId = this.pendingKeys.get(op.key);
                if (pendingKeyMessageId === pendingMessageId) {
                    this.pendingKeys.delete(op.key);
                }
            }
            return false;
        }

        // If we don't have a NACK op on the key, we need to process the remote ops.
        return !local;
    }

    /**
     * Get the message handlers for the map.
     * @returns A map of string op names to IMapMessageHandlers for those ops
     */
    private getMessageHandlers() {
        const messageHandlers = new Map<string, IMapMessageHandler>();
        messageHandlers.set(
            "clear",
            {
                process: (op: IMapClearOperation, local, message, localOpMetadata) => {
                    if (local) {
                        assert(localOpMetadata !== undefined,
                            0x015 /* "pendingMessageId is missing from the local client's clear operation" */);
                        const pendingMessageId = localOpMetadata as number;
                        if (this.pendingClearMessageId === pendingMessageId) {
                            this.pendingClearMessageId = -1;
                        }
                        return;
                    }
                    if (this.pendingKeys.size !== 0) {
                        this.clearExceptPendingKeys();
                        return;
                    }
                    this.clearCore(local, message);
                },
                submit: (op: IMapClearOperation, localOpMetadata: unknown) => {
                    // We don't reuse the metadata but send a new one on each submit.
                    this.submitMapClearMessage(op);
                },
                getStashedOpLocalMetadata: (op: IMapClearOperation) => {
                    // We don't reuse the metadata but send a new one on each submit.
                    return this.getMapClearMessageLocalMetadata(op);
                },
            });
        messageHandlers.set(
            "delete",
            {
                process: (op: IMapDeleteOperation, local, message, localOpMetadata) => {
                    if (!this.needProcessKeyOperation(op, local, localOpMetadata)) {
                        return;
                    }
                    this.deleteCore(op.key, local, message);
                },
                submit: (op: IMapDeleteOperation, localOpMetadata: unknown) => {
                    // We don't reuse the metadata but send a new one on each submit.
                    this.submitMapKeyMessage(op);
                },
                getStashedOpLocalMetadata: (op: IMapDeleteOperation) => {
                    // We don't reuse the metadata but send a new one on each submit.
                    return this.getMapKeyMessageLocalMetadata(op);
                },
            });
        messageHandlers.set(
            "set",
            {
                process: (op: IMapSetOperation, local, message, localOpMetadata) => {
                    if (!this.needProcessKeyOperation(op, local, localOpMetadata)) {
                        return;
                    }

                    // needProcessKeyOperation should have returned false if local is true
                    const context = this.makeLocal(op.key, op.value);
                    this.setCore(op.key, context, local, message);
                },
                submit: (op: IMapSetOperation, localOpMetadata: unknown) => {
                    // We don't reuse the metadata but send a new one on each submit.
                    this.submitMapKeyMessage(op);
                },
                getStashedOpLocalMetadata: (op: IMapSetOperation) => {
                    // We don't reuse the metadata but send a new one on each submit.
                    return this.getMapKeyMessageLocalMetadata(op);
                },
            });

<<<<<<< HEAD
        // Ops with type "act" describe actions taken by custom value type handlers of whatever item is
        // being addressed.  These custom handlers can be retrieved from the ValueTypeLocalValue which has
        // stashed its valueType (and therefore its handlers).  We also emit a valueChanged for anyone
        // watching for manipulations of that item.
        messageHandlers.set(
            "act",
            {
                process: (op: IMapValueTypeOperation, local, message, localOpMetadata) => {
                    // Local value might not exist if we deleted it
                    const localValue = this.data.get(op.key) as ValueTypeLocalValue;
                    if (!localValue) {
                        return;
                    }

                    const handler = localValue.getOpHandler(op.value.opName);
                    const previousValue = localValue.value;
                    const translatedValue = parseHandles(
                        op.value.value,
                        this.serializer);
                    handler.process(previousValue, translatedValue, local, message);
                    const event: IValueChanged = { key: op.key, previousValue };
                    this.eventEmitter.emit("valueChanged", event, local, message ?? null, this.eventEmitter);
                },
                submit: (op: IMapValueTypeOperation, localOpMetadata: unknown) => {
                    this.submitMessage(op, localOpMetadata);
                },
                getStashedOpLocalMetadata: (op: IMapValueTypeOperation) => {
                    assert(false, 0x016 /* "apply stashed op not implemented for custom value type ops" */);
                },
            });

=======
>>>>>>> 9664fec4
        return messageHandlers;
    }

    private getMapClearMessageLocalMetadata(op: IMapClearOperation): number {
        const pendingMessageId = ++this.pendingMessageId;
        this.pendingClearMessageId = pendingMessageId;
        return pendingMessageId;
    }

    /**
     * Submit a clear message to remote clients.
     * @param op - The clear message
     */
    private submitMapClearMessage(op: IMapClearOperation): void {
        const pendingMessageId = this.getMapClearMessageLocalMetadata(op);
        this.submitMessage(op, pendingMessageId);
    }

    private getMapKeyMessageLocalMetadata(op: IMapKeyOperation): number {
        const pendingMessageId = ++this.pendingMessageId;
        this.pendingKeys.set(op.key, pendingMessageId);
        return pendingMessageId;
    }

    /**
     * Submit a map key message to remote clients.
     * @param op - The map key message
     */
    private submitMapKeyMessage(op: IMapKeyOperation): void {
        const pendingMessageId = this.getMapKeyMessageLocalMetadata(op);
        this.submitMessage(op, pendingMessageId);
    }
}<|MERGE_RESOLUTION|>--- conflicted
+++ resolved
@@ -5,14 +5,9 @@
 
 import { IFluidHandle, IFluidSerializer } from "@fluidframework/core-interfaces";
 import { ISequencedDocumentMessage } from "@fluidframework/protocol-definitions";
-<<<<<<< HEAD
-import { makeHandlesSerializable, parseHandles, ValueType } from "@fluidframework/shared-object-base";
+import { ValueType } from "@fluidframework/shared-object-base";
 import { assert } from "@fluidframework/common-utils";
 import { IEventEmitter, TypedEventEmitter } from "@fluidframework/runtime-utils";
-=======
-import { ValueType } from "@fluidframework/shared-object-base";
-import { assert, TypedEventEmitter } from "@fluidframework/common-utils";
->>>>>>> 9664fec4
 import {
     ISerializableValue,
     ISerializedValue,
@@ -177,12 +172,7 @@
         private readonly handle: IFluidHandle,
         private readonly submitMessage: (op: any, localOpMetadata: unknown) => void,
         private readonly isAttached: () => boolean,
-<<<<<<< HEAD
-        valueTypes: Readonly<IValueType<any>[]>,
         public readonly eventEmitter: IEventEmitter<ISharedMapEvents> = new TypedEventEmitter<ISharedMapEvents>(),
-=======
-        private readonly eventEmitter: TypedEventEmitter<ISharedMapEvents>,
->>>>>>> 9664fec4
     ) {
         this.localValueMaker = new LocalValueMaker(serializer);
         this.messageHandlers = this.getMessageHandlers();
@@ -673,40 +663,6 @@
                 },
             });
 
-<<<<<<< HEAD
-        // Ops with type "act" describe actions taken by custom value type handlers of whatever item is
-        // being addressed.  These custom handlers can be retrieved from the ValueTypeLocalValue which has
-        // stashed its valueType (and therefore its handlers).  We also emit a valueChanged for anyone
-        // watching for manipulations of that item.
-        messageHandlers.set(
-            "act",
-            {
-                process: (op: IMapValueTypeOperation, local, message, localOpMetadata) => {
-                    // Local value might not exist if we deleted it
-                    const localValue = this.data.get(op.key) as ValueTypeLocalValue;
-                    if (!localValue) {
-                        return;
-                    }
-
-                    const handler = localValue.getOpHandler(op.value.opName);
-                    const previousValue = localValue.value;
-                    const translatedValue = parseHandles(
-                        op.value.value,
-                        this.serializer);
-                    handler.process(previousValue, translatedValue, local, message);
-                    const event: IValueChanged = { key: op.key, previousValue };
-                    this.eventEmitter.emit("valueChanged", event, local, message ?? null, this.eventEmitter);
-                },
-                submit: (op: IMapValueTypeOperation, localOpMetadata: unknown) => {
-                    this.submitMessage(op, localOpMetadata);
-                },
-                getStashedOpLocalMetadata: (op: IMapValueTypeOperation) => {
-                    assert(false, 0x016 /* "apply stashed op not implemented for custom value type ops" */);
-                },
-            });
-
-=======
->>>>>>> 9664fec4
         return messageHandlers;
     }
 
