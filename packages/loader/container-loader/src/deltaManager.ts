--- conflicted
+++ resolved
@@ -711,11 +711,6 @@
         // Drop pending messages - this will ensure catchUp() does not go into infinite loop
         this.pending = [];
 
-<<<<<<< HEAD
-        this.emit("closed", error);
-
-=======
->>>>>>> b61df2f3
         // Notify everyone we are in read-only state.
         // Useful for components in case we hit some critical error,
         // to switch to a mode where user edits are not accepted
