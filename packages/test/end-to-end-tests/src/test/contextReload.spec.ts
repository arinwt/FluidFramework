--- conflicted
+++ resolved
@@ -85,14 +85,6 @@
         return loader.resolve({ url: documentLoadUrl });
     }
 
-<<<<<<< HEAD
-    async function createContainerWithOldLoader(packageEntries, server, urlResolver): Promise<old.IContainer> {
-        const loader = old.createLocalLoader(packageEntries, server, urlResolver, { hotSwapContext: true });
-        return old.createAndAttachContainer(documentId, defaultCodeDetails, loader, urlResolver);
-    }
-
-=======
->>>>>>> 81ccc130
     const createRuntimeFactory = (dataStore): IRuntimeFactory => {
         const type = TestDataStore.type;
         const factory = new DataObjectFactory(type, dataStore, [], {});
