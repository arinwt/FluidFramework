/*!
 * Copyright (c) Microsoft Corporation. All rights reserved.
 * Licensed under the MIT License.
 */

import { strict as assert } from "assert";
import { IContainer } from "@fluidframework/container-definitions";
import { IFluidCodeDetails } from "@fluidframework/core-interfaces";
import {
    createLocalResolverCreateNewRequest,
    LocalDocumentServiceFactory,
    LocalResolver,
} from "@fluidframework/local-driver";
import { SharedString } from "@fluidframework/sequence";
import { requestFluidObject } from "@fluidframework/runtime-utils";
import { LocalDeltaConnectionServer, ILocalDeltaConnectionServer } from "@fluidframework/server-local-server";
import {
    createAndAttachContainer,
    createLoader,
    ITestFluidObject,
    LoaderContainerTracker,
    TestContainerRuntimeFactory,
    TestFluidObjectFactory,
} from "@fluidframework/test-utils";
import { Container, DeltaManager } from "@fluidframework/container-loader";

describe("No Delta Stream", () => {
    const documentId = "localServerTest";
    const documentLoadUrl = `fluid-test://localhost/${documentId}`;
    const stringId = "stringKey";
    const codeDetails: IFluidCodeDetails = {
        package: "localServerTestPackage",
        config: {},
    };
    const factory = new TestContainerRuntimeFactory(
        "",
<<<<<<< HEAD
        new TestFluidObjectFactory([[stringId, SharedString.getFactory()]]));
=======
        new TestFluidObjectFactory([[stringId, SharedString.getFactory()]]),
        { generateSummaries: true });
>>>>>>> 4006ac84

    let deltaConnectionServer: ILocalDeltaConnectionServer;
    let loaderContainerTracker: LoaderContainerTracker;

    async function createContainer(): Promise<IContainer> {
        const loader = createLoader(
            [[codeDetails, factory]],
            new LocalDocumentServiceFactory(deltaConnectionServer),
            new LocalResolver());
        loaderContainerTracker.add(loader);
        const container = await createAndAttachContainer(
            codeDetails,
            loader,
            createLocalResolverCreateNewRequest(documentId));
        return container;
    }

    async function loadContainer(storageOnly: boolean): Promise<IContainer> {
        const loader = createLoader(
            [[codeDetails, factory]],
            new LocalDocumentServiceFactory(deltaConnectionServer, { storageOnly }),
            new LocalResolver());
        loaderContainerTracker.add(loader);
        const container = await loader.resolve({ url: documentLoadUrl });
        return container;
    }

    beforeEach(async () => {
        deltaConnectionServer = LocalDeltaConnectionServer.create();
        loaderContainerTracker = new LoaderContainerTracker();

        // Create a Container for the first client.
        const container = await createContainer();
        const dataObject = await requestFluidObject<ITestFluidObject>(container, "default");

        assert.strictEqual(container.deltaManager.active, false, "active");
        assert.strictEqual(container.deltaManager.readonly, false, "readonly");

        assert.strictEqual(dataObject.runtime.existing, false, "existing");
        assert.strictEqual(dataObject.runtime.connected, true, "connected");
        assert.notStrictEqual(dataObject.runtime.clientId, undefined, "clientId");

        dataObject.root.set("test", "key");
        await loaderContainerTracker.ensureSynchronized();
    });

    afterEach(() => {
        loaderContainerTracker.reset();
    });

    it("Validate Properties on Loaded Container With No Delta Stream", async () => {
        // Load the Container that was created by the first client.
        const container = await loadContainer(true) as Container;

        assert.strictEqual(container.connected, true, "container.connected");
        assert.strictEqual(container.clientId, "storage-only client", "container.clientId");
        assert.strictEqual(container.existing, true, "container.existing");
        assert.strictEqual(container.readonly, true, "container.readonly");
        assert.strictEqual(container.readonlyPermissions, true, "container.readonlyPermissions");
        assert.ok(container.readOnlyInfo.readonly, "container.storageOnly");

        const deltaManager = container.deltaManager as DeltaManager;
        assert.strictEqual(deltaManager.active, false, "deltaManager.active");
        assert.strictEqual(deltaManager.readonly, true, "deltaManager.readonly");
        assert.strictEqual(deltaManager.readonlyPermissions, true, "deltaManager.readonlyPermissions");
        assert.strictEqual(deltaManager.connectionMode, "read", "deltaManager.connectionMode");
        assert.ok(deltaManager.readOnlyInfo.readonly, "deltaManager.readOnlyInfo.readonly");
        assert.ok(deltaManager.readOnlyInfo.permissions, "deltaManager.readOnlyInfo.permissions");
        assert.ok(deltaManager.readOnlyInfo.storageOnly, "deltaManager.readOnlyInfo.storageOnly");

        const dataObject = await requestFluidObject<ITestFluidObject>(container, "default");
        assert.strictEqual(dataObject.runtime.existing, true, "dataObject.runtime.existing");
        assert.strictEqual(dataObject.runtime.connected, true, "dataObject.runtime.connected");
        assert.strictEqual(dataObject.runtime.clientId, "storage-only client", "dataObject.runtime.clientId");

        assert.strictEqual(dataObject.root.get("test"), "key", "mapKey");

        container.close();
    });

    it("doesn't affect normal containers", async () => {
        await loadContainer(true) as Container;
        const normalContainer1 = await loadContainer(false) as Container;
        const normalContainer2 = await loadContainer(false) as Container;
        const normalDataObject1 = await requestFluidObject<ITestFluidObject>(normalContainer1, "default");
        const normalDataObject2 = await requestFluidObject<ITestFluidObject>(normalContainer2, "default");
        normalDataObject1.root.set("fluid", "great");
        normalDataObject2.root.set("prague", "a city in europe");
        assert.strictEqual(await normalDataObject1.root.wait("prague"), "a city in europe");
        assert.strictEqual(await normalDataObject2.root.wait("fluid"), "great");

        const storageOnlyContainer = await loadContainer(true);
        const storageOnlyDataObject = await requestFluidObject<ITestFluidObject>(storageOnlyContainer, "default");
        assert.strictEqual(await storageOnlyDataObject.root.wait("prague"), "a city in europe");
        assert.strictEqual(await storageOnlyDataObject.root.wait("fluid"), "great");
    });

    afterEach(async () => {
        await deltaConnectionServer.webSocketServer.close();
    });
});<|MERGE_RESOLUTION|>--- conflicted
+++ resolved
@@ -34,12 +34,7 @@
     };
     const factory = new TestContainerRuntimeFactory(
         "",
-<<<<<<< HEAD
         new TestFluidObjectFactory([[stringId, SharedString.getFactory()]]));
-=======
-        new TestFluidObjectFactory([[stringId, SharedString.getFactory()]]),
-        { generateSummaries: true });
->>>>>>> 4006ac84
 
     let deltaConnectionServer: ILocalDeltaConnectionServer;
     let loaderContainerTracker: LoaderContainerTracker;
