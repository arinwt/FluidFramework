--- conflicted
+++ resolved
@@ -31,12 +31,7 @@
 const detachedContainerRefSeqNumber = 0;
 
 describe(`Dehydrate Rehydrate Container Test`, () => {
-<<<<<<< HEAD
     let disableIsolatedChannels = false;
-    let driver: ITestDriver;
-    before(()=>{
-        driver = getFluidTestDriver() as unknown as ITestDriver;
-    });
 
     function assertSubtree(tree: ISnapshotTree, key: string, msg?: string): ISnapshotTree {
         const subTree = tree.trees[key];
@@ -72,8 +67,6 @@
     const assertProtocolAttributes = (s: ISnapshotTree) =>
         assertBlobContents<IDocumentAttributes>(assertProtocolTree(s), "attributes");
 
-=======
->>>>>>> f7ca0263
     const codeDetails: IFluidCodeDetails = {
         package: "detachedContainerTestPackage1",
         config: {},
@@ -117,12 +110,8 @@
             [sparseMatrixId, SparseMatrix.getFactory()],
             [sharedCounterId, SharedCounter.getFactory()],
         ]);
-<<<<<<< HEAD
         const codeLoader = new LocalCodeLoader([[codeDetails, factory]], { disableIsolatedChannels });
-=======
-        const codeLoader = new LocalCodeLoader([[codeDetails, factory]]);
         const driver = getFluidTestDriver();
->>>>>>> f7ca0263
         const documentServiceFactory = driver.createDocumentServiceFactory();
         const testLoader = new Loader({
             urlResolver: driver.createUrlResolver(),
@@ -401,6 +390,7 @@
             await rehydratedContainer.attach(request);
 
             // Now load the container from another loader.
+            const driver = getFluidTestDriver();
             const urlResolver2 = driver.createUrlResolver();
             const loader2 = createTestLoader();
             assert(rehydratedContainer.resolvedUrl);
@@ -446,6 +436,7 @@
             await rehydratedContainer.attach(request);
 
             // Now load the container from another loader.
+            const driver = getFluidTestDriver();
             const urlResolver2 = driver.createUrlResolver();
             const loader2 = createTestLoader();
             assert(rehydratedContainer.resolvedUrl);
@@ -471,7 +462,6 @@
                 "Summaries of shared string should match and contents should be same!!");
         });
 
-<<<<<<< HEAD
         it("Container rehydration with not bounded dataStore handle stored in root of other bounded dataStore",
         async () => {
             const { container, defaultDataStore } =
@@ -480,97 +470,6 @@
             // Create another dataStore
             const peerDataStore = await createPeerDataStore(defaultDataStore.context.containerRuntime);
             const dataStore2 = peerDataStore.peerDataStore as TestFluidObject;
-=======
-    it("Rehydrate container, don't load a data store and then load after container attachment. Make changes to " +
-        "dds from rehydrated container and check reflection of changes in other container",
-    async () => {
-        const { container, defaultDataStore } =
-            await createDetachedContainerAndGetRootDataStore();
-
-        // Create another dataStore
-        const peerDataStore = await createPeerDataStore(defaultDataStore.context.containerRuntime);
-        const dataStore2 = peerDataStore.peerDataStore as TestFluidObject;
-        peerDataStore.peerDataStoreRuntimeChannel.bindToContext();
-        const sharedMap1 = await dataStore2.getSharedObject<SharedMap>(sharedMapId);
-        sharedMap1.set("0", "A");
-        const snapshotTree = container.serialize();
-        container.close();  // close the container that we don't use any more, so it doesn't block ensureSynchronized()
-
-        const rehydratedContainer = await loader.rehydrateDetachedContainerFromSnapshot(snapshotTree);
-        await rehydratedContainer.attach(request);
-
-        // Now load the container from another loader.
-        const driver = getFluidTestDriver();
-        const urlResolver2 = driver.createUrlResolver();
-        const loader2 = createTestLoader();
-        assert(rehydratedContainer.resolvedUrl);
-        const requestUrl2 = await urlResolver2.getAbsoluteUrl(rehydratedContainer.resolvedUrl, "");
-        const container2 = await loader2.resolve({ url: requestUrl2 });
-
-        // Get the sharedString1 from dataStore2 in rehydrated container.
-        const responseBefore = await rehydratedContainer.request({ url: `/${dataStore2.context.id}` });
-        const dataStore2FromRC = responseBefore.value as TestFluidObject;
-        const sharedMapFromRC = await dataStore2FromRC.getSharedObject<SharedMap>(sharedMapId);
-        sharedMapFromRC.set("1", "B");
-
-        const responseAfter = await container2.request({ url: `/${dataStore2.context.id}` });
-        const dataStore3 = responseAfter.value as TestFluidObject;
-        const sharedMap3 = await dataStore3.getSharedObject<SharedMap>(sharedMapId);
-
-        await loaderContainerTracker.ensureSynchronized();
-        assert.strictEqual(sharedMap3.get("1"), "B", "Contents should be as required");
-        assert.strictEqual(
-            JSON.stringify(sharedMap3.summarize()),
-            JSON.stringify(sharedMapFromRC.summarize()),
-            "Summaries of shared string should match and contents should be same!!");
-    });
-
-    it("Rehydrate container, create but don't load a data store. Attach rehydrated container and load " +
-        "container 2 from another loader. Then load the created dataStore from container 2, make changes to dds " +
-        "in it check reflection of changes in rehydrated container",
-    async () => {
-        const { container, defaultDataStore } =
-            await createDetachedContainerAndGetRootDataStore();
-
-        // Create another dataStore
-        const peerDataStore = await createPeerDataStore(defaultDataStore.context.containerRuntime);
-        const dataStore2 = peerDataStore.peerDataStore as TestFluidObject;
-        peerDataStore.peerDataStoreRuntimeChannel.bindToContext();
-        const sharedMap1 = await dataStore2.getSharedObject<SharedMap>(sharedMapId);
-        sharedMap1.set("0", "A");
-        const snapshotTree = container.serialize();
-        container.close();  // close the container that we don't use any more, so it doesn't block ensureSynchronized()
-
-        const rehydratedContainer = await loader.rehydrateDetachedContainerFromSnapshot(snapshotTree);
-        await rehydratedContainer.attach(request);
-
-        // Now load the container from another loader.
-        const driver = getFluidTestDriver();
-        const urlResolver2 = driver.createUrlResolver();
-        const loader2 = createTestLoader();
-        assert(rehydratedContainer.resolvedUrl);
-        const requestUrl2 = await urlResolver2.getAbsoluteUrl(rehydratedContainer.resolvedUrl, "");
-        const container2 = await loader2.resolve({ url: requestUrl2 });
-
-        // Get the sharedString1 from dataStore2 in container2.
-        const responseBefore = await container2.request({ url: `/${dataStore2.context.id}` });
-        const dataStore3 = responseBefore.value as TestFluidObject;
-        const sharedMap3 = await dataStore3.getSharedObject<SharedMap>(sharedMapId);
-        sharedMap3.set("1", "B");
-
-        // Get the sharedString1 from dataStore2 in rehydrated container.
-        const responseAfter = await rehydratedContainer.request({ url: `/${dataStore2.context.id}` });
-        const dataStore2FromRC = responseAfter.value as TestFluidObject;
-        const sharedMapFromRC = await dataStore2FromRC.getSharedObject<SharedMap>(sharedMapId);
-
-        await loaderContainerTracker.ensureSynchronized();
-        assert.strictEqual(sharedMapFromRC.get("1"), "B", "Changes should be reflected in other map");
-        assert.strictEqual(
-            JSON.stringify(sharedMap3.summarize()),
-            JSON.stringify(sharedMapFromRC.summarize()),
-            "Summaries of shared string should match and contents should be same!!");
-    });
->>>>>>> f7ca0263
 
             const rootOfDataStore1 = await defaultDataStore.getSharedObject<SharedMap>(sharedMapId);
             rootOfDataStore1.set("dataStore2", dataStore2.handle);
