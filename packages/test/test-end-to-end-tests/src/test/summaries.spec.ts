--- conflicted
+++ resolved
@@ -33,14 +33,13 @@
     public readonly getContext = () => this.context;
 }
 
-<<<<<<< HEAD
-async function createContainer(runtimeOptions: Omit<IContainerRuntimeOptions, "generateSummaries">): Promise<{
+async function createContainer(
+    provider: ITestObjectProvider,
+    runtimeOptions: Omit<IContainerRuntimeOptions, "generateSummaries">,
+): Promise<{
     container: IContainer;
     opProcessingController: OpProcessingController;
 }> {
-=======
-async function createContainer(provider: ITestObjectProvider): Promise<IContainer> {
->>>>>>> 17d24d08
     const documentId = createDocumentId();
     const codeDetails: IFluidCodeDetails = {
         package: "summarizerTestPackage",
@@ -85,15 +84,23 @@
     return container;
 }
 
-<<<<<<< HEAD
 function readBlobContent(content: ISummaryBlob["content"]): unknown {
     const json = typeof content === "string" ? content : bufferToString(content, "utf8");
     return JSON.parse(json);
 }
 
-describe("Summaries", () => {
+// REVIEW: enable compat testing?
+describeNoCompat("Summaries", (getTestObjectProvider) => {
+    let provider: ITestObjectProvider;
+    beforeEach(() => {
+        provider = getTestObjectProvider();
+    });
+
     it("Should generate summary tree", async () => {
-        const { container, opProcessingController } = await createContainer({ disableIsolatedChannels: false });
+        const { container, opProcessingController } = await createContainer(
+            provider,
+            { disableIsolatedChannels: false },
+        );
         const defaultDataStore = await requestFluidObject<TestDataObject>(container, defaultDataStoreId);
         const containerRuntime = defaultDataStore.getContext().containerRuntime as ContainerRuntime;
 
@@ -151,18 +158,10 @@
     });
 
     it("Should generate summary tree with isolated channels disabled", async () => {
-        const { container, opProcessingController } = await createContainer({ disableIsolatedChannels: true });
-=======
-// REVIEW: enable compat testing?
-describeNoCompat("Summaries", (getTestObjectProvider) => {
-    let provider: ITestObjectProvider;
-    beforeEach(() => {
-        provider = getTestObjectProvider();
-    });
-
-    it("Should generate summary tree", async () => {
-        const container = await createContainer(provider);
->>>>>>> 17d24d08
+        const { container, opProcessingController } = await createContainer(
+            provider,
+            { disableIsolatedChannels: true },
+        );
         const defaultDataStore = await requestFluidObject<TestDataObject>(container, defaultDataStoreId);
         const containerRuntime = defaultDataStore.getContext().containerRuntime as ContainerRuntime;
 
