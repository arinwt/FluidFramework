import { EventEmitter } from "events";
import { RangeTracker } from "../shared";
import { Document, IDeltaConnection } from "./document";
import { IObjectMessage, ISequencedObjectMessage } from "./protocol";

export class DeltaConnection implements IDeltaConnection {
    protected events = new EventEmitter();

    private rangeTracker: RangeTracker;

    private minSequenceNumber;

    private refSequenceNumber;

    public get minimumSequenceNumber(): number {
        return this.minSequenceNumber;
    }

    public get referenceSequenceNumber(): number {
        return this.refSequenceNumber;
    }

    constructor(
        public objectId: string,
        private document: Document,
        private sequenceNumber,
        documentSequenceNumber: number) {

        this.minSequenceNumber = sequenceNumber;
        this.rangeTracker = new RangeTracker(documentSequenceNumber, sequenceNumber);
    }

    public on(event: string, listener: (...args: any[]) => void): this {
        this.events.on(event, listener);
        return this;
    }

    public emit(
        message: IObjectMessage,
        clientId: string,
        documentSequenceNumber: number,
        documentMinimumSequenceNumber: number) {

        const sequenceNumber = ++this.sequenceNumber;
        this.rangeTracker.add(documentSequenceNumber, sequenceNumber);
        this.minSequenceNumber = this.rangeTracker.get(documentMinimumSequenceNumber);

<<<<<<< HEAD
        this.minSequenceNumber = this.map.getClosest(documentMinimumSequenceNumber);
        this.refSequenceNumber = message.referenceSequenceNumber;
        const sequenceNumber = this.map.ticket(documentSequenceNumber);
=======
>>>>>>> 5a4dc5c3
        const sequencedObjectMessage: ISequencedObjectMessage = {
            clientId,
            clientSequenceNumber: message.clientSequenceNumber,
            contents: message.contents,
            minimumSequenceNumber: this.minSequenceNumber,
            referenceSequenceNumber: this.refSequenceNumber,
            sequenceNumber,
            type: message.type,
        };

        this.events.emit("op", sequencedObjectMessage);
    }

    public updateMinSequenceNumber(value: number) {
        const newMinSequenceNumber = this.rangeTracker.get(value);

        // Notify clients when then number changed
        if (newMinSequenceNumber !== this.minimumSequenceNumber) {
            this.rangeTracker.updateBase(value);
            this.minSequenceNumber = newMinSequenceNumber;
            this.events.emit("minSequenceNumber", this.minSequenceNumber);
        }
    }

    /**
     * Send new messages to the server
     */
    public submit(message: IObjectMessage): this {
        this.document.submitObjectMessage({ address: this.objectId, contents: message });

        return this;
    }
}<|MERGE_RESOLUTION|>--- conflicted
+++ resolved
@@ -44,13 +44,8 @@
         const sequenceNumber = ++this.sequenceNumber;
         this.rangeTracker.add(documentSequenceNumber, sequenceNumber);
         this.minSequenceNumber = this.rangeTracker.get(documentMinimumSequenceNumber);
+        this.refSequenceNumber = message.referenceSequenceNumber;
 
-<<<<<<< HEAD
-        this.minSequenceNumber = this.map.getClosest(documentMinimumSequenceNumber);
-        this.refSequenceNumber = message.referenceSequenceNumber;
-        const sequenceNumber = this.map.ticket(documentSequenceNumber);
-=======
->>>>>>> 5a4dc5c3
         const sequencedObjectMessage: ISequencedObjectMessage = {
             clientId,
             clientSequenceNumber: message.clientSequenceNumber,
