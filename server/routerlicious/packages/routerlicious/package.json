--- conflicted
+++ resolved
@@ -1,10 +1,6 @@
 {
   "name": "@fluidframework/server-routerlicious",
-<<<<<<< HEAD
   "version": "0.1012.0",
-=======
-  "version": "0.1011.2",
->>>>>>> d56d806c
   "description": "Server to assign sequence numbers and route deltas between connected clients",
   "repository": "microsoft/FluidFramework",
   "license": "MIT",
@@ -64,8 +60,7 @@
     "temp-directory": "nyc/.nyc_output"
   },
   "dependencies": {
-<<<<<<< HEAD
-    "@fluidframework/common-utils": "^0.22.1-0",
+    "@fluidframework/common-utils": "^0.22.1",
     "@fluidframework/gitresources": "^0.1012.0",
     "@fluidframework/protocol-definitions": "^0.1012.0",
     "@fluidframework/server-kafka-orderer": "^0.1012.0",
@@ -76,19 +71,6 @@
     "@fluidframework/server-services-client": "^0.1012.0",
     "@fluidframework/server-services-core": "^0.1012.0",
     "@fluidframework/server-services-utils": "^0.1012.0",
-=======
-    "@fluidframework/common-utils": "^0.22.1",
-    "@fluidframework/gitresources": "^0.1011.2",
-    "@fluidframework/protocol-definitions": "^0.1011.2",
-    "@fluidframework/server-kafka-orderer": "^0.1011.2",
-    "@fluidframework/server-lambdas": "^0.1011.2",
-    "@fluidframework/server-lambdas-driver": "^0.1011.2",
-    "@fluidframework/server-memory-orderer": "^0.1011.2",
-    "@fluidframework/server-services": "^0.1011.2",
-    "@fluidframework/server-services-client": "^0.1011.2",
-    "@fluidframework/server-services-core": "^0.1011.2",
-    "@fluidframework/server-services-utils": "^0.1011.2",
->>>>>>> d56d806c
     "body-parser": "^1.17.1",
     "bytes": "^3.0.0",
     "commander": "^2.17.1",
@@ -112,13 +94,8 @@
   "devDependencies": {
     "@fluidframework/build-common": "^0.18.0",
     "@fluidframework/eslint-config-fluid": "^0.18.0",
-<<<<<<< HEAD
     "@fluidframework/server-local-server": "^0.1012.0",
     "@fluidframework/server-test-utils": "^0.1012.0",
-=======
-    "@fluidframework/server-local-server": "^0.1011.2",
-    "@fluidframework/server-test-utils": "^0.1011.2",
->>>>>>> d56d806c
     "@types/bytes": "^3.0.0",
     "@types/compression": "0.0.33",
     "@types/cookie-parser": "^1.4.1",
