--- conflicted
+++ resolved
@@ -79,18 +79,8 @@
     preCG:
     - task: UseNode@1
       displayName: Use Node 12.x
-<<<<<<< HEAD
       inputs:
         version: 12.x
-    - task: npmAuthenticate@0
-      displayName: 'npm Authenticate root .npmrc'
-      inputs:
-        workingFile: .npmrc
-        customEndpoint: Offnet Packages
-=======
-      inputs: 
-        version: 12.x
->>>>>>> f109367c
     - task: Npm@1
       displayName: npm ci
       inputs:
